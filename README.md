--- conflicted
+++ resolved
@@ -109,17 +109,12 @@
 
 #### Interactive Session Features
 - **add-todo**: Create new todo items with different types and priorities
-<<<<<<< HEAD
 - **list-todos**: View all todos in a formatted table
 - **start-multitask**: Process all pending todos in parallel
 - **start-browser**: Start browser integration mode with auto-detection
 - **refresh-browser**: Manually refresh the browser (when browser mode is active)
 - **stop-browser**: Stop browser integration and development server
-=======
-- **list-todos**: View all todos in a formatted table with sub-task hierarchy
 - **🆕 create-subtasks**: Break down large todos into manageable sub-tasks
-- **start-multitask**: Process all pending todos in parallel (with sub-task awareness)
->>>>>>> fbbf3b51
 - **parse-markdown**: Extract tasks from markdown files and convert to todos
 - **github-issues**: Work with GitHub issues (list, work on, create todos from issues)
 - **create-github-issue**: Create new GitHub issues directly
