--- conflicted
+++ resolved
@@ -398,7 +398,6 @@
         console.print("💡 Try running '2do setup' first to ensure proper configuration")
 
 @cli.command()
-<<<<<<< HEAD
 @click.option('--project', '-p', help='Project directory to analyze (default: current directory)')
 @click.option('--force', is_flag=True, help='Force re-analysis even if already analyzed')
 def analyze(project, force):
@@ -448,7 +447,6 @@
         
     except Exception as e:
         console.print(f"❌ Error during analysis: {e}")
-=======
 @click.option('--check-only', is_flag=True, help='Only check for updates without installing')
 @click.option('--force', is_flag=True, help='Force update even if already up to date')
 def update(check_only, force):
@@ -465,8 +463,7 @@
                 raise click.ClickException("Update failed")
     except Exception as e:
         console.print(f"❌ Update error: {e}")
-        raise click.ClickException("Update process failed")
->>>>>>> d82b76b0
+        raise click.ClickException("Update process failed"
 
 def handle_add_todo(todo_manager, ai_router, image_handler):
     """Handle adding a new todo item"""
