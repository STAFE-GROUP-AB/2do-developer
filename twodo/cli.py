#!/usr/bin/env python3
"""
2DO CLI - Main command line interface
"""

# Suppress urllib3 SSL warnings that can appear on macOS with LibreSSL
# Must be done before importing any packages that use urllib3
try:
    import urllib3
    urllib3.disable_warnings(urllib3.exceptions.NotOpenSSLWarning)
except (ImportError, AttributeError):
    # If urllib3 not available or warning type doesn't exist, ignore
    pass

import asyncio
import click
import os
import yaml
import json
from pathlib import Path
from rich.console import Console
from rich.prompt import Prompt, Confirm
from rich.table import Table
from rich.panel import Panel
from rich.text import Text

from .config import ConfigManager
from .ai_router import AIRouter
from .todo_manager import TodoManager
from .multitasker import Multitasker
from .tech_stack import TechStackDetector
from .markdown_parser import MarkdownTaskParser
from .github_integration import GitHubIntegration
from .browser_integration import BrowserIntegration
from .image_handler import ImageHandler
from .intent_router import IntentRouter
from .permission_manager import PermissionManager, diagnose_permissions
from .automation_engine import AutomationEngine

from .setup_guide import SetupGuide
from .mcp_manager import MCPServerManager
from .updater import UpdateManager
<<<<<<< HEAD
from .smart_code_analyzer import SmartCodeAnalyzer
from .automation_engine import EnhancedAutomationEngine
=======
from .scheduler import Scheduler
>>>>>>> ea519cef


console = Console()

def _is_terminal_interactive():
    """Check if we're in an interactive terminal"""
    import sys
    return sys.stdin.isatty() and sys.stdout.isatty()

def _safe_confirm(message, default=False):
    """Safely ask for confirmation with fallback"""
    try:
        return Confirm.ask(message, default=default)
    except (KeyboardInterrupt, EOFError):
        raise
    except Exception:
        # If prompt fails, return default
        console.print(f"⚠️ Could not get input for: {message}")
        return default

def _safe_prompt(message, password=False, default=""):
    """Safely prompt for input with fallback"""
    try:
        result = Prompt.ask(message, password=password, default=default)
        return result.strip() if result else ""
    except (KeyboardInterrupt, EOFError):
        raise
    except Exception:
        # If prompt fails, return default
        console.print(f"⚠️ Could not get input for: {message}")
        return default

def _get_safe_working_directory():
    """Get current working directory with fallback"""
    try:
        return os.getcwd()
    except (OSError, FileNotFoundError):
        # If we can't get current directory, fall back to home directory
        return str(Path.home())

def _show_manual_setup_instructions(config_manager):
    """Show manual setup instructions"""
    console.print(Panel(
        f"📖 Manual Setup Instructions:\n\n"
        f"2DO configuration file location:\n"
        f"  {config_manager.config_file}\n\n"
        f"You can manually edit this file with your API keys:\n\n"
        f"```yaml\n"
        f"api_keys:\n"
        f"  openai: 'your-openai-api-key-here'\n"
        f"  anthropic: 'your-anthropic-api-key-here'\n"
        f"  github: 'your-github-token-here'\n"
        f"preferences:\n"
        f"  default_model: auto\n"
        f"  max_parallel_tasks: 5\n"
        f"  memory_enabled: true\n"
        f"```\n\n"
        f"Or run '2do setup' again from a stable directory.",
        title="Manual Configuration",
        style="cyan"
    ))

@click.group()
@click.version_option(package_name="2do")
def cli():
    """2DO - Intelligent AI model routing and multitasking CLI tool"""
    pass

@cli.command()
@click.option('--non-interactive', is_flag=True, help='Skip interactive prompts and show manual setup instructions')
def setup(non_interactive):
    """Initial setup - configure AI model API keys"""
    console.print(Panel.fit("🚀 Welcome to 2DO Setup", style="bold blue"))
    
    try:
        config_manager = ConfigManager()
    except Exception as e:
        console.print(f"❌ Error initializing configuration: {e}")
        console.print("💡 Try running this command from your home directory or a stable directory")
        return
    
    # Handle non-interactive mode or terminal issues
    if non_interactive or not _is_terminal_interactive():
        _show_manual_setup_instructions(config_manager)
        return
    
    # Get AI model preferences
    console.print("\n📋 Let's configure your AI models:")
    
    try:
        # OpenAI
        if _safe_confirm("Do you want to use OpenAI models?"):
            api_key = _safe_prompt("Enter your OpenAI API key", password=True)
            if api_key:
                config_manager.set_api_key("openai", api_key)
                console.print("✅ OpenAI configured")
        
        # Anthropic
        if _safe_confirm("Do you want to use Anthropic Claude models?"):
            api_key = _safe_prompt("Enter your Anthropic API key", password=True)
            if api_key:
                config_manager.set_api_key("anthropic", api_key)
                console.print("✅ Anthropic configured")
        
        # Google AI (optional)
        if _safe_confirm("Do you want to use Google Gemini models? (optional)"):
            api_key = _safe_prompt("Enter your Google AI API key", password=True)
            if api_key:
                config_manager.set_api_key("google", api_key)
                console.print("✅ Google AI configured")
        
        # GitHub
        if _safe_confirm("Do you want to configure GitHub integration?"):
            github_token = _safe_prompt("Enter your GitHub personal access token", password=True)
            if github_token:
                config_manager.set_api_key("github", github_token)
                console.print("✅ GitHub configured")
        
        # Optional MCP server setup
        console.print("\n🔌 MCP Server Setup (Optional)")
        if _safe_confirm("Would you like to configure MCP servers for enhanced development capabilities?", default=True):
            try:
                tech_stack_detector = TechStackDetector(config_manager.config_dir)
                mcp_manager = MCPServerManager(config_manager, tech_stack_detector)
                
                # Run analysis and setup
                success = mcp_manager.setup_mcp_servers_interactive()
                if success:
                    console.print("✅ MCP servers configured successfully")
                else:
                    console.print("⚠️ MCP server setup skipped")
            except Exception as mcp_error:
                console.print(f"⚠️ MCP server setup failed: {mcp_error}")
                console.print("💡 You can set up MCP servers later with: 2do mcp")
        
        console.print("\n🎉 Setup complete! You can now use '2do start' to begin.")
        console.print("💡 Use '2do mcp' to manage MCP servers anytime.")
        
    except (KeyboardInterrupt, EOFError):
        console.print("\n⚠️ Setup interrupted by user")
        _show_manual_setup_instructions(config_manager)
    except Exception as e:
        console.print(f"\n❌ Setup failed: {e}")
        console.print("💡 You can configure 2DO manually by editing the config file")
        _show_manual_setup_instructions(config_manager)

@cli.command()
@click.option('--project', '-p', help='Project directory to verify (default: current directory)')
def verify(project):
    """Verify 2DO setup and guide through missing components"""
    console.print(Panel.fit("🔍 2DO Setup Verification", style="bold cyan"))
    
    project_dir = project if project else os.getcwd()
    
    # Run comprehensive setup verification
    guide = SetupGuide(console)
    setup_status = guide.run_complete_setup_check(project_dir)
    
    # Return appropriate exit code
    if setup_status.get("is_fully_configured", False):
        console.print("\n✅ Verification complete: 2DO is ready to use!")
        return True
    else:
        console.print("\n⚠️ Verification complete: Some components need configuration")
        return False

@cli.command()
@click.option('--repo', '-r', help='GitHub repository or local path to analyze')
@click.option('--force-analyze', is_flag=True, help='Force re-analysis even if already analyzed')
def start(repo, force_analyze):
    """Start the 2DO interactive session"""
    console.print(Panel.fit("🤖 2DO Starting...", style="bold green"))
    
    # Determine the working directory with error handling
    working_dir = repo if repo else _get_safe_working_directory()
    
    # Check if we're in a git repository
    try:
        config_manager = ConfigManager(working_dir)
    except Exception as e:
        console.print(f"❌ Error initializing configuration: {e}")
        console.print("💡 Falling back to global configuration")
        try:
            config_manager = ConfigManager()
        except Exception as e2:
            console.print(f"❌ Critical error: {e2}")
            console.print("💡 Please run '2do setup' from your home directory")
            return
    
    if config_manager.is_local_project:
        console.print(f"📁 Using local 2DO folder in git repository: {working_dir}")
    else:
        console.print("🏠 Using global configuration")
    
    if not config_manager.has_api_keys():
        console.print("❌ No API keys configured. Please run '2do setup' first.")
        return
    
    # Check for GitHub connection
    github_integration = GitHubIntegration(config_manager.get_api_key("github"))
    if github_integration.github:
        console.print("✅ GitHub connection established")
    
    ai_router = AIRouter(config_manager)
    
    # Initialize MCP filesystem server for file operations
    console.print("🔌 Initializing filesystem server for file operations...")
    try:
        import asyncio
        filesystem_success = asyncio.run(ai_router.initialize_filesystem(working_dir))
        if filesystem_success:
            console.print("✅ Filesystem server initialized - AI can now modify files locally!")
        else:
            console.print("⚠️ Filesystem server initialization failed - AI will provide suggestions only")
    except Exception as e:
        console.print(f"⚠️ Filesystem server setup error: {e}")
        console.print("💡 AI will provide suggestions only. Install Node.js and npm for file operations.")
    
    todo_manager = TodoManager(config_manager.config_dir)
    multitasker = Multitasker(ai_router, todo_manager)
    tech_detector = TechStackDetector(config_manager.config_dir)
    browser_integration = BrowserIntegration(working_dir)
    image_handler = ImageHandler()
    intent_router = IntentRouter()
    
    # Initialize the automation engine with smart todo parsing and GitHub Pro mode
    automation_engine = AutomationEngine(todo_manager, multitasker, github_integration)
    console.print("🤖 Smart automation engine initialized!")
    
    # Get repository info if we're in a git repo
    repo_info = None
    if config_manager.is_local_project:
        repo_info = github_integration.get_repository_info(working_dir)
        if repo_info:
            console.print(f"📁 GitHub repository detected: {repo_info['full_name']}")
            console.print(f"🌿 Current branch: {repo_info['current_branch']}")

    # Handle repository analysis with memory
    tech_stack = []
    if repo or config_manager.is_local_project:
        analysis_path = repo if repo else working_dir
        
        # Check if we should skip analysis
        should_skip = config_manager.should_skip_analysis(force_analyze)
        
        if should_skip and not force_analyze:
            # Use existing analysis
            last_analysis = config_manager.get_last_analysis()
            tech_stack = last_analysis.get("tech_stack", [])
            
            if tech_stack:
                console.print(f"📁 Repository previously analyzed: {analysis_path}")
                console.print(f"🔍 Using cached tech stack: {', '.join(tech_stack)}")
                console.print("💡 Use --force-analyze to re-analyze or run '2do analyze'")
            else:
                # Fallback to checking existing memory files
                tech_stack = tech_detector.get_existing_analysis()
                if tech_stack:
                    console.print(f"📁 Found existing analysis: {', '.join(tech_stack)}")
                    config_manager.save_analysis_results(tech_stack, memory_files_created=True)
        
        if not tech_stack or force_analyze:
            # Run fresh analysis
            console.print(f"📁 Analyzing repository: {analysis_path}")
            tech_stack = tech_detector.analyze_repo(analysis_path, force_reanalyze=force_analyze)
            console.print(f"🔍 Detected tech stack: {', '.join(tech_stack)}")
            
            # Create memory files for tech stack
            memory_files_created = False
            if tech_stack and Confirm.ask(f"Create memory files for {', '.join(tech_stack)}?"):
                tech_detector.create_memory_files(tech_stack)
                console.print("💾 Memory files created")
                memory_files_created = True
            
            # Save analysis results
            config_manager.save_analysis_results(tech_stack, memory_files_created)
    
    # Interactive session with natural language interface
    console.print("\n🤖 Welcome to 2DO - Your AI-powered development companion!")
    console.print("💡 Just tell me what you'd like to do in natural language, or type 'help' for guidance")
    
    # Add developer-focused context to AI router
    ai_router.set_developer_context(intent_router.get_developer_context_prompt())
    
    while True:
        console.print("\n" + "="*50)
        
        # Natural language prompt instead of explicit choices
        user_input = Prompt.ask(
            "[bold cyan]What can 2do help you with?[/bold cyan]",
            default=""
        )
        
        if not user_input.strip():
            show_natural_language_help()
            continue
        
        # Handle special commands
        if user_input.lower().strip() in ["help", "?", "commands"]:
            show_natural_language_help()
            continue
        
        # Analyze intent
        intent_match = intent_router.analyze_intent(user_input)
        action = intent_match.intent
        
        # Show friendly confirmation
        confirmation = intent_router.get_friendly_confirmation(action, intent_match.extracted_params)
        console.print(f"\n{confirmation}")
        
        if action == "quit":
            # Clean up browser integration before quitting
            if browser_integration.is_active:
                browser_integration.stop_browser_mode()
            break
        elif action == "add-todo":
            # Try smart todo parsing first
            smart_todo_handled = asyncio.run(automation_engine.handle_smart_todo_creation(user_input))
            if not smart_todo_handled:
                # Fallback to traditional todo creation
                handle_add_todo_natural(todo_manager, ai_router, image_handler, user_input, intent_match.extracted_params)
        elif action == "list-todos":
            handle_list_todos(todo_manager)
        elif action == "remove-todo":
            handle_remove_todo(todo_manager)
        elif action == "remove-completed-todos":
            handle_remove_completed_todos(todo_manager)
        elif action == "create-subtasks":
            handle_create_subtasks(todo_manager, ai_router)
        elif action == "multitask":
            handle_multitask(multitasker, todo_manager, browser_integration)
        elif action == "run-all":
            # The ultimate shortcut - run all todos at once!
            # CRITICAL FIX: Make automation engine run_all_todos synchronous to avoid nested loops
            automation_engine.run_all_todos_sync()
        elif action == "parse-markdown":
            handle_parse_markdown(todo_manager, working_dir)
        elif action == "mcp-management":
            handle_manage_mcp(config_manager, working_dir)
        elif action == "browser-integration":
            handle_browser_integration_natural(browser_integration, user_input)
        elif action == "github-issues":
            handle_github_issues(github_integration, todo_manager, repo_info, working_dir)
        elif action == "create-github-issue":
            handle_create_github_issue_natural(github_integration, repo_info, user_input, intent_match.extracted_params)
        elif action == "export-todos-to-github":
            if repo_info and github_integration.github:
                handle_export_todos_to_github(github_integration, todo_manager, repo_info)
        elif action == "chat":
            handle_chat_natural(ai_router, image_handler, user_input)
        else:
            # Fallback to chat for unrecognized intents
            handle_chat_natural(ai_router, image_handler, user_input)

@cli.command()
@click.option('--project', '-p', help='Project directory to analyze (default: current directory)')
@click.option('--list', 'list_servers', is_flag=True, help='List currently configured MCP servers')
@click.option('--recommend', is_flag=True, help='Show recommendations without configuring')
def mcp(project, list_servers, recommend):
    """Manage MCP (Model Context Protocol) servers"""
    console.print(Panel.fit("🔌 MCP Server Management", style="bold blue"))
    
    try:
        # Determine working directory
        working_dir = project if project else os.getcwd()
        
        # Initialize managers
        config_manager = ConfigManager(working_dir)
        tech_stack_detector = TechStackDetector(config_manager.config_dir)
        mcp_manager = MCPServerManager(config_manager, tech_stack_detector)
        
        if list_servers:
            # List currently configured servers
            mcp_manager.list_configured_servers()
            return
        
        if recommend:
            # Show recommendations only
            recommended_servers = mcp_manager.run_tech_stack_analysis_and_recommend(working_dir)
            mcp_manager.display_recommended_servers(recommended_servers)
            return
        
        # Run full interactive setup
        success = mcp_manager.setup_mcp_servers_interactive(working_dir)
        
        if success:
            console.print("\n✅ MCP servers setup completed successfully!")
            console.print("💡 You can view configured servers with: 2do mcp --list")
        else:
            console.print("\n⚠️ MCP server setup was not completed")
            
    except Exception as e:
        console.print(f"❌ Error during MCP server management: {e}")
        console.print("💡 Try running '2do setup' first to ensure proper configuration")

@cli.command()
@click.option('--project', '-p', help='Project directory to analyze (default: current directory)')
@click.option('--force', is_flag=True, help='Force re-analysis even if already analyzed')
def analyze(project, force):
    """Analyze repository technology stack and create memory files"""
    console.print(Panel.fit("🔍 Repository Analysis", style="bold cyan"))
    
    # Determine working directory
    working_dir = project if project else _get_safe_working_directory()
    
    try:
        config_manager = ConfigManager(working_dir)
        tech_detector = TechStackDetector(config_manager.config_dir)
        
        # Check if already analyzed
        if not force and config_manager.has_been_analyzed():
            last_analysis = config_manager.get_last_analysis()
            existing_tech_stack = last_analysis.get("tech_stack", [])
            
            console.print(f"📁 Repository was already analyzed")
            if existing_tech_stack:
                console.print(f"🔍 Previous tech stack: {', '.join(existing_tech_stack)}")
            
            if not _safe_confirm("Re-analyze anyway?", default=False):
                console.print("⏭️ Analysis skipped")
                return
        
        # Run analysis
        console.print(f"📁 Analyzing repository: {working_dir}")
        tech_stack = tech_detector.analyze_repo(working_dir, force_reanalyze=True)
        
        if not tech_stack:
            console.print("⚠️ No technologies detected")
            return
            
        console.print(f"🔍 Detected tech stack: {', '.join(tech_stack)}")
        
        # Create memory files
        memory_files_created = False
        if _safe_confirm(f"Create memory files for {', '.join(tech_stack)}?", default=True):
            tech_detector.create_memory_files(tech_stack)
            console.print("💾 Memory files created")
            memory_files_created = True
        
        # Save analysis results
        config_manager.save_analysis_results(tech_stack, memory_files_created)
        console.print("✅ Analysis complete and saved")
        
    except Exception as e:
        console.print(f"❌ Error during analysis: {e}")


@cli.command()
@click.option('--check-only', is_flag=True, help='Only check for updates without installing')
@click.option('--force', is_flag=True, help='Force update even if already up to date')
def update(check_only, force):
    """Check for and install 2DO updates"""
    try:
        updater = UpdateManager()
        
        if check_only:
            updater.check_only()
        else:
            success = updater.run_update_process(force=force)
            if not success:
                # Exit with error code if update failed
                raise click.ClickException("Update failed")
    except Exception as e:
        console.print(f"❌ Update error: {e}")
        raise click.ClickException("Update process failed")


@cli.command("add-ai")
@click.option('--provider', help='AI provider name (e.g., openai, anthropic, google)')
@click.option('--model', help='Model name (e.g., gpt-4, claude-3-opus)')
@click.option('--api-key', help='API key for the provider')
@click.option('--list-supported', is_flag=True, help='Show supported models from built-in list')
def add_ai(provider, model, api_key, list_supported):
    """Add AI models and providers with your own API keys"""
    console.print(Panel.fit("🤖 Add AI Models", style="bold blue"))
    
    # Initialize config manager
    working_dir = os.getcwd()
    config_manager = ConfigManager(working_dir)
    
    if list_supported:
        _show_supported_models()
        return
    
    # Interactive mode if no options provided
    if not provider and not model and not api_key:
        _interactive_add_ai(config_manager)
    else:
        _direct_add_ai(config_manager, provider, model, api_key)


@cli.command("ai-list")
@click.option('--show-free', is_flag=True, help='Show only free models')
@click.option('--show-configured', is_flag=True, help='Show only configured models')
def ai_list(show_free, show_configured):
    """List all available AI models and their status"""
    console.print(Panel.fit("🤖 Available AI Models", style="bold blue"))
    
    # Initialize components
    working_dir = os.getcwd() 
    config_manager = ConfigManager(working_dir)
    ai_router = AIRouter(config_manager)
    
    _display_ai_models(ai_router, config_manager, show_free, show_configured)

def handle_add_todo(todo_manager, ai_router, image_handler):
    """Handle adding a new todo item"""
    title = Prompt.ask("Todo title")
    
    # Validate title is not empty
    if not title.strip():
        console.print("❌ Todo title cannot be empty. Cancelling todo creation.")
        return
    
    description = Prompt.ask("Description (optional)", default="")
    
    todo_type = Prompt.ask(
        "Todo type",
        choices=["code", "text", "image", "general"],
        default="general"
    )
    
    priority = Prompt.ask(
        "Priority",
        choices=["low", "medium", "high", "critical"],
        default="medium"
    )
    
    # Handle file/content input based on type
    content = None
    if todo_type in ["code", "text"]:
        if Confirm.ask("Do you want to paste content now?"):
            console.print("Enter content (Ctrl+D to finish):")
            lines = []
            try:
                while True:
                    line = input()
                    lines.append(line)
            except EOFError:
                content = "\n".join(lines)
    elif todo_type == "image":
        # Check for clipboard image first
        clipboard_image_path = image_handler.prompt_for_clipboard_image()
        if clipboard_image_path:
            content = clipboard_image_path
        else:
            file_path = Prompt.ask("Enter path to image file (optional)", default="")
            if file_path and os.path.exists(file_path):
                content = file_path
    
    todo_id = todo_manager.add_todo(title, description, todo_type, priority, content)
    console.print("✅ Todo added successfully!")
    
    # Check if todo should be broken down into sub-tasks
    todo = todo_manager.get_todo_by_id(todo_id)
    if todo and todo_manager.is_todo_too_large(todo):
        console.print("🔍 This todo appears to be quite large and complex.")
        if Confirm.ask("Would you like to automatically break it down into sub-tasks?"):
            sub_task_ids = todo_manager.create_sub_tasks_from_todo(todo_id, ai_router)
            if sub_task_ids:
                console.print(f"✅ Created {len(sub_task_ids)} sub-tasks!")
                console.print("💡 Use 'list-todos' to see the sub-tasks.")

def handle_list_todos(todo_manager):
    """Display all todos in a nice table"""
    todos = todo_manager.get_todos()
    
    if not todos:
        console.print("📝 No todos found. Add some with 'add-todo'!")
        return
    
    table = Table(title="📋 Your Todos")
    table.add_column("ID", style="cyan", width=8)
    table.add_column("Title", style="bold")
    table.add_column("Type", style="magenta", width=8)
    table.add_column("Priority", style="yellow", width=8)
    table.add_column("Status", style="green", width=12)
    table.add_column("Created", style="dim", width=10)
    
    priority_order = {"critical": 0, "high": 1, "medium": 2, "low": 3}
    sorted_todos = sorted(todos, key=lambda x: (
        priority_order.get(x.get("priority", "medium"), 2),
        x.get("created_at", "")
    ))
    
    for todo in sorted_todos:
        status = todo.get("status", "pending")
        status_display = {
            "pending": "⏳ Pending",
            "in_progress": "🔄 In Progress", 
            "completed": "✅ Completed",
            "failed": "❌ Failed"
        }.get(status, status)
        
        priority = todo.get("priority", "medium")
        priority_display = {
            "critical": "🔥 Critical",
            "high": "🔴 High",
            "medium": "🟡 Medium",
            "low": "🟢 Low"
        }.get(priority, priority)
        
        created_at = todo.get("created_at", "")
        if created_at:
            try:
                from datetime import datetime
                dt = datetime.fromisoformat(created_at.replace('Z', '+00:00'))
                created_display = dt.strftime("%m/%d")
            except:
                created_display = created_at[:10] if len(created_at) >= 10 else created_at
        else:
            created_display = "N/A"
        
        title = todo.get("title", "")
        if len(title) > 50:
            title = title[:47] + "..."
        
        if todo.get("parent_id"):
            title = f"  ↳ {title}"  # Indent sub-tasks
        elif todo.get("sub_task_ids") and len(todo["sub_task_ids"]) > 0:
            title = f"📁 {title} ({len(todo['sub_task_ids'])} sub-tasks)"
        
        table.add_row(
            todo.get("id", "")[:8],
            title,
            todo.get("todo_type", "general"),
            priority_display,
            status_display,
            created_display
        )
    
    console.print(table)
    
    stats = todo_manager.get_completion_stats()
    completion_rate = (stats['completed'] / stats['total'] * 100) if stats['total'] > 0 else 0
    console.print(f"\n📊 Progress: {stats['completed']}/{stats['total']} completed ({completion_rate:.1f}%)")

def handle_remove_todo(todo_manager):
    """Handle removing a todo by ID"""
    todos = todo_manager.get_todos()
    
    if not todos:
        console.print("📝 No todos found to remove.")
        return
    
    handle_list_todos(todo_manager)
    
    todo_id = Prompt.ask("\nEnter the ID of the todo to remove (or 'cancel' to abort)")
    
    if todo_id.lower() == 'cancel':
        console.print("🚫 Todo removal cancelled.")
        return
    
    todo = todo_manager.get_todo_by_id(todo_id)
    if not todo:
        console.print(f"❌ Todo with ID '{todo_id}' not found.")
        return
    
    console.print(f"\n📋 Todo to remove: {todo['title']}")
    if Confirm.ask("Are you sure you want to delete this todo?"):
        success = todo_manager.delete_todo(todo_id)
        if success:
            console.print("✅ Todo removed successfully!")
        else:
            console.print("❌ Failed to remove todo.")
    else:
        console.print("🚫 Todo removal cancelled.")

def handle_remove_completed_todos(todo_manager):
    """Handle removing all completed todos"""
    todos = todo_manager.get_todos()
    completed_todos = [todo for todo in todos if todo.get("status") == "completed"]
    
    if not completed_todos:
        console.print("📝 No completed todos found to remove.")
        return
    
    console.print(f"\n🗑️ Found {len(completed_todos)} completed todos:")
    for todo in completed_todos:
        console.print(f"  • {todo['id'][:8]}: {todo['title']}")
    
    if Confirm.ask(f"\nAre you sure you want to delete all {len(completed_todos)} completed todos?"):
        removed_count = 0
        for todo in completed_todos:
            if todo_manager.delete_todo(todo['id']):
                removed_count += 1
        
        console.print(f"✅ Removed {removed_count} completed todos!")
        
        remaining_todos = todo_manager.get_todos()
        if remaining_todos:
            console.print(f"\n📋 {len(remaining_todos)} todos remaining.")
        else:
            console.print("\n🎉 All todos cleared! Time to add some new ones.")
    else:
        console.print("🚫 Cleanup cancelled.")

def handle_multitask(multitasker, todo_manager, browser_integration):
    """Start multitasking on todos"""
    todos = todo_manager.get_pending_todos()
    
    if not todos:
        console.print("📝 No pending todos to process!")
        return
    
    console.print(f"🚀 Starting multitask processing for {len(todos)} todos...")
    
    if Confirm.ask("Proceed with multitasking?"):
        # CRITICAL FIX: start_multitask is now async, use asyncio.run
        asyncio.run(multitasker.start_multitask(todos))
        console.print("✅ Multitasking completed!")
        
        # Auto-refresh browser if active
        if browser_integration.is_active:
            console.print("🔄 Auto-refreshing browser...")
            browser_integration.refresh_browser()

def show_chat_help():
    """Display help information for chat commands"""
    console.print("\n📖 Chat Help - Available Commands:")
    console.print("=" * 50)
    
    # Chat-specific commands
    console.print("\n🎯 Chat Commands:")
    console.print("   ?        - Show this help")
    console.print("   exit     - Return to main menu")
    console.print("   image    - Load an image file manually")
    
    # AI and functionality info
    console.print("\n🤖 AI Features:")
    console.print("   • 2DO automatically chooses the best AI model for your prompt")
    console.print("   • Supports image analysis - paste images from clipboard automatically")
    console.print("   • Intelligent routing based on prompt complexity and type")
    
    # Tips
    console.print("\n💡 Tips:")
    console.print("   • Just type your question or request naturally")
    console.print("   • Images from clipboard are detected automatically")
    console.print("   • For image files, type 'image' to browse and select")
    console.print("   • Use 'exit' to return to the main 2DO menu")
    console.print("=" * 50)
    console.print()

def handle_chat(ai_router, image_handler):
    """Handle interactive chat with AI routing"""
    console.print("💬 Chat")
    console.print("💡 Type '?' for help or 'exit' to return to main menu\n")
    
    # Clean up old temporary files
    image_handler.cleanup_old_temp_files()
    
    while True:
        prompt = Prompt.ask("You")
        if prompt.lower() == 'exit':
            break
        elif prompt.strip() == '?':
            show_chat_help()
            continue
        
        # Check if user wants to work with images
        clipboard_image_path = None
        if prompt.lower() == 'image':
            clipboard_image_path = image_handler.prompt_for_clipboard_image()
            if clipboard_image_path:
                prompt = Prompt.ask("What would you like to know about this image?")
            else:
                continue
        else:
            # Check for clipboard image automatically (non-intrusive)
            try:
                image = image_handler.check_clipboard_for_image()
                if image is not None:
                    console.print("🖼️  Image detected in clipboard!")
                    from rich.prompt import Confirm
                    if Confirm.ask("Include this image with your prompt?"):
                        image_handler.display_image_info(image)
                        clipboard_image_path = image_handler.save_image_temporarily(image)
                        console.print(f"✅ Image attached")
            except Exception:
                pass  # Silently ignore clipboard errors
        
        # Check if prompt contains legacy image reference format
        image_path = None
        if prompt.startswith('image:'):
            parts = prompt.split(':', 1)
            if len(parts) == 2:
                image_path = parts[1].strip()
                if not os.path.exists(image_path):
                    console.print(f"❌ Image file not found: {image_path}")
                    continue
                prompt = Prompt.ask("Enter your prompt about the image")
        
        # If we have a clipboard image, include it in the context
        if clipboard_image_path:
            prompt_with_image = f"{prompt}\n\n[Image attached: {clipboard_image_path}]"
            console.print(f"🖼️  Including attached image in your request...")
        else:
            prompt_with_image = prompt
        
        # Route to best AI model
        if image_path:
            # Legacy format support
            if hasattr(ai_router, 'route_and_process_with_image'):
                response = ai_router.route_and_process_with_image(prompt, image_path)
            else:
                response = asyncio.run(ai_router.route_and_process(f"{prompt}\n\n[Image: {image_path}]"))
        else:
            response = asyncio.run(ai_router.route_and_process(prompt_with_image))
        console.print(f"\n🤖 AI: {response}\n")

def handle_parse_markdown(todo_manager, working_dir):
    """Handle parsing markdown files for tasks"""
    parser = MarkdownTaskParser()
    
    # Ask for file or directory
    target = Prompt.ask(
        "Parse markdown file or directory?", 
        choices=["file", "directory", "current"],
        default="current"
    )
    
    if target == "file":
        file_path = Prompt.ask("Enter path to markdown file")
        if not os.path.isabs(file_path):
            file_path = os.path.join(working_dir, file_path)
        tasks = parser.parse_file(file_path)
    elif target == "directory":
        dir_path = Prompt.ask("Enter directory path", default=working_dir)
        if not os.path.isabs(dir_path):
            dir_path = os.path.join(working_dir, dir_path)
        tasks = parser.parse_directory(dir_path)
    else:  # current
        tasks = parser.parse_directory(working_dir)
    
    if not tasks:
        console.print("📝 No tasks found in markdown files")
        return
    
    # Show summary
    summary = parser.get_task_summary(tasks)
    console.print(f"\n📊 Found {summary['total_tasks']} tasks:")
    console.print(f"   ✅ {summary['completed_tasks']} completed")
    console.print(f"   ⏳ {summary['pending_tasks']} pending")
    console.print(f"   📄 {summary['files_with_tasks']} files with tasks")
    
    # Show first few tasks as preview
    console.print("\n📋 Preview of tasks:")
    for i, task in enumerate(tasks[:5]):
        status_icon = "✅" if task['status'] == 'completed' else "⏳"
        console.print(f"   {status_icon} {task['title'][:60]}...")
    
    if len(tasks) > 5:
        console.print(f"   ... and {len(tasks) - 5} more tasks")
    
    # Ask if user wants to create todos from pending tasks
    pending_tasks = [t for t in tasks if t['status'] == 'pending']
    if pending_tasks and Confirm.ask(f"\nCreate {len(pending_tasks)} todos from pending tasks?"):
        priority = Prompt.ask(
            "Priority for created todos",
            choices=["low", "medium", "high", "critical"],
            default="medium"
        )
        
        todo_ids = parser.create_todos_from_tasks(tasks, todo_manager, priority)
        console.print(f"✅ Created {len(todo_ids)} todos from markdown tasks")

def handle_manage_mcp(config_manager, working_dir):
    """Handle MCP server management in interactive mode"""
    try:
        console.print("\n🔌 MCP Server Management")
        
        # Initialize MCP manager
        tech_stack_detector = TechStackDetector(config_manager.config_dir)
        mcp_manager = MCPServerManager(config_manager, tech_stack_detector)
        
        # Show options
        action = Prompt.ask(
            "What would you like to do?",
            choices=["recommend", "configure", "list", "back"],
            default="recommend"
        )
        
        if action == "back":
            return
        elif action == "recommend":
            # Show recommendations only
            recommended_servers = mcp_manager.run_tech_stack_analysis_and_recommend(working_dir)
            if recommended_servers:
                mcp_manager.display_recommended_servers(recommended_servers)
            else:
                console.print("No recommendations available.")
        elif action == "configure":
            # Run full interactive setup
            success = mcp_manager.setup_mcp_servers_interactive(working_dir)
            if success:
                console.print("✅ MCP servers configured successfully!")
            else:
                console.print("⚠️ MCP server configuration cancelled or failed")
        elif action == "list":
            # List configured servers
            mcp_manager.list_configured_servers()
            
    except Exception as e:
        console.print(f"❌ Error in MCP management: {e}")
        console.print("💡 You may need to run '2do setup' first")

def handle_github_issues(github_integration, todo_manager, repo_info, working_dir):
    """Handle GitHub issues operations"""
    if not repo_info:
        console.print("❌ No GitHub repository information available")
        return
    
    action = Prompt.ask(
        "GitHub Issues action",
        choices=["list", "work-on", "create-todos", "finish-work"],
        default="list"
    )
    
    owner = repo_info['owner']
    repo_name = repo_info['repo_name']
    
    if action == "list":
        issues = github_integration.get_repository_issues(owner, repo_name)
        if not issues:
            console.print("📝 No open issues found")
            return
        
        console.print(f"\n📋 Open issues in {repo_info['full_name']}:")
        for issue in issues[:10]:  # Show first 10 issues
            labels_str = f" [{', '.join(issue['labels'])}]" if issue['labels'] else ""
            console.print(f"   #{issue['number']}: {issue['title']}{labels_str}")
        
        if len(issues) > 10:
            console.print(f"   ... and {len(issues) - 10} more issues")
    
    elif action == "work-on":
        issues = github_integration.get_repository_issues(owner, repo_name)
        if not issues:
            console.print("📝 No open issues found")
            return
        
        console.print("📋 Available issues:")
        for issue in issues[:10]:
            console.print(f"   #{issue['number']}: {issue['title']}")
        
        try:
            issue_num = int(Prompt.ask("Enter issue number to work on"))
            github_integration.work_on_issue(working_dir, owner, repo_name, issue_num)
        except ValueError:
            console.print("❌ Invalid issue number")
    
    elif action == "create-todos":
        priority = Prompt.ask(
            "Priority for issue todos",
            choices=["low", "medium", "high", "critical"],
            default="medium"
        )
        
        todo_ids = github_integration.create_todos_from_issues(
            owner, repo_name, todo_manager, priority=priority
        )
        if todo_ids:
            console.print(f"✅ Created {len(todo_ids)} todos from GitHub issues")
    
    elif action == "finish-work":
        commit_message = Prompt.ask("Enter commit message for your work")
        try:
            issue_num = int(Prompt.ask("Enter issue number you worked on"))
            pr_info = github_integration.finish_issue_work(
                working_dir, owner, repo_name, issue_num, commit_message
            )
            if pr_info:
                console.print(f"🎉 Work completed! Pull request: {pr_info['url']}")
        except ValueError:
            console.print("❌ Invalid issue number")

def handle_create_github_issue(github_integration, repo_info):
    """Handle creating a new GitHub issue"""
    if not repo_info:
        console.print("❌ No GitHub repository information available")
        return
    
    title = Prompt.ask("Issue title")
    body = Prompt.ask("Issue description (optional)", default="")
    
    # Ask for labels
    labels_input = Prompt.ask("Labels (comma-separated, optional)", default="")
    labels = [label.strip() for label in labels_input.split(",") if label.strip()]
    
    issue_info = github_integration.create_issue(
        repo_info['owner'], repo_info['repo_name'], title, body, labels
    )
    
    if issue_info:
        console.print(f"✅ Created issue #{issue_info['number']}: {issue_info['url']}")
    else:
        console.print("❌ Failed to create issue")

def handle_export_todos_to_github(github_integration, todo_manager, repo_info):
    """Export todos as GitHub issues with sub-task support"""
    pending_todos = todo_manager.get_pending_todos()
    
    if not pending_todos:
        console.print("📝 No pending todos to export")
        return
    
    # Separate parent todos from sub-tasks for better organization
    parent_todos = [todo for todo in pending_todos if not todo.get("parent_id")]
    sub_todos = [todo for todo in pending_todos if todo.get("parent_id")]
    
    console.print(f"📋 Found {len(pending_todos)} pending todos:")
    console.print(f"   📁 {len(parent_todos)} parent todos")
    console.print(f"   📎 {len(sub_todos)} sub-tasks")
    
    # Show preview
    for i, todo in enumerate(parent_todos[:5], 1):
        sub_count = len(todo.get("sub_task_ids", []))
        sub_info = f" (with {sub_count} sub-tasks)" if sub_count > 0 else ""
        console.print(f"   {i}. {todo['title']}{sub_info}")
    
    if len(parent_todos) > 5:
        console.print(f"   ... and {len(parent_todos) - 5} more parent todos")
    
    # Ask user preference for handling sub-tasks
    export_option = "parent-only"
    if any(len(todo.get("sub_task_ids", [])) > 0 for todo in parent_todos):
        export_option = Prompt.ask(
            "How would you like to handle todos with sub-tasks?",
            choices=["parent-only", "with-subtasks", "subtasks-as-issues"],
            default="with-subtasks"
        )
    
    if not Confirm.ask(f"Export {len(parent_todos)} parent todos as GitHub issues?"):
        return
    
    # Export todos
    created_issues = []
    total_issues_created = 0
    
    for todo in parent_todos:
        if export_option == "subtasks-as-issues" and len(todo.get("sub_task_ids", [])) > 0:
            # Use the new sub-task aware export function
            result = github_integration.export_todo_with_subtasks_to_github(
                repo_info['owner'], 
                repo_info['repo_name'], 
                todo, 
                todo_manager
            )
            
            if result['success']:
                created_issues.append(result['parent_issue'])
                total_issues_created += 1 + len(result['sub_issues'])
                
                # Update parent todo status
                todo_manager.update_todo_status(
                    todo['id'], 
                    "completed", 
                    f"Exported as GitHub issue #{result['parent_issue']['number']}: {result['parent_issue']['url']}"
                )
                
                # Update sub-task statuses
                for sub_issue in result['sub_issues']:
                    todo_manager.update_todo_status(
                        sub_issue['todo_id'],
                        "completed",
                        f"Exported as GitHub issue #{sub_issue['issue_number']}: {sub_issue['issue_url']}"
                    )
        else:
            # Traditional export (with or without sub-task info in description)
            body = f"{todo['description']}\n\n"
            if todo['content']:
                body += f"**Details:**\n{todo['content']}\n\n"
            
            # Include sub-task information if requested
            if export_option == "with-subtasks":
                sub_tasks = todo_manager.get_sub_tasks(todo['id'])
                if sub_tasks:
                    body += f"**Sub-tasks ({len(sub_tasks)} items):**\n"
                    for i, sub_task in enumerate(sub_tasks, 1):
                        body += f"{i}. {sub_task['title']} - {sub_task['description']}\n"
                    body += "\n"
            
            body += f"**Priority:** {todo['priority']}\n"
            body += f"**Type:** {todo['todo_type']}\n"
            body += f"**Created:** {todo['created_at']}"
            
            # Create labels based on todo type and priority
            labels = [f"priority-{todo['priority']}", f"type-{todo['todo_type']}"]
            if len(todo.get("sub_task_ids", [])) > 0:
                labels.append("has-subtasks")
            
            issue_info = github_integration.create_issue(
                repo_info['owner'], 
                repo_info['repo_name'], 
                todo['title'], 
                body, 
                labels
            )
            
            if issue_info:
                created_issues.append(issue_info)
                total_issues_created += 1
                # Update todo with GitHub issue reference
                todo_manager.update_todo_status(
                    todo['id'], 
                    "completed", 
                    f"Exported as GitHub issue #{issue_info['number']}: {issue_info['url']}"
                )
                console.print(f"✅ Created issue #{issue_info['number']}: {todo['title']}")
            else:
                console.print(f"❌ Failed to create issue for: {todo['title']}")
    
    if created_issues:
        console.print(f"\n🎉 Successfully exported {len(parent_todos)} todos as {total_issues_created} GitHub issues!")
        issue_numbers = [f"#{issue['number']}" for issue in created_issues if isinstance(issue, dict)]
        console.print(f"📋 Parent issues created: {', '.join(issue_numbers)}")
    else:
        console.print("❌ No issues were created")


def handle_start_browser(browser_integration):
    """Handle starting browser integration mode"""
    if browser_integration.is_active:
        console.print("🌐 Browser integration is already active!")
        return
    
    console.print("🚀 Starting browser integration mode...")
    
    if browser_integration.start_browser_mode():
        console.print("✅ Browser integration started successfully!")
        console.print("💡 Your development server is now running and browser is open")
        console.print("🔄 The browser will auto-refresh after completing tasks")
    else:
        console.print("❌ Failed to start browser integration")

def handle_refresh_browser(browser_integration):
    """Handle manual browser refresh"""
    if not browser_integration.is_active:
        console.print("❌ Browser integration is not active. Start it first.")
        return
    
    console.print("🔄 Refreshing browser...")
    browser_integration.refresh_browser()
    console.print("✅ Browser refresh signal sent")

def handle_stop_browser(browser_integration):
    """Handle stopping browser integration mode"""
    if not browser_integration.is_active:
        console.print("❌ Browser integration is not currently active")
        return
    
    if Confirm.ask("Stop browser integration mode?"):
        browser_integration.stop_browser_mode()
        console.print("✅ Browser integration stopped")

def handle_create_subtasks(todo_manager, ai_router):
    """Handle manual sub-task creation for existing todos"""
    todos = todo_manager.get_todos()
    
    # Filter to show only parent todos (no sub-tasks) that don't already have sub-tasks
    candidate_todos = [
        todo for todo in todos 
        if not todo.get("parent_id") and len(todo.get("sub_task_ids", [])) == 0
    ]
    
    if not candidate_todos:
        console.print("📝 No eligible todos found for sub-task creation.")
        console.print("💡 Eligible todos are those without existing sub-tasks.")
        return
    
    console.print("\n📋 Todos that can be broken down into sub-tasks:")
    table = Table()
    table.add_column("ID", style="cyan")
    table.add_column("Title", style="green")
    table.add_column("Size Analysis", style="yellow")
    
    for todo in candidate_todos:
        is_large = todo_manager.is_todo_too_large(todo)
        size_status = "🔍 Large/Complex" if is_large else "📏 Normal size"
        table.add_row(str(todo["id"]), todo["title"][:50] + "..." if len(todo["title"]) > 50 else todo["title"], size_status)
    
    console.print(table)
    
    todo_id = Prompt.ask("\nEnter the ID of the todo to break down")
    
    selected_todo = todo_manager.get_todo_by_id(todo_id)
    if not selected_todo:
        console.print("❌ Todo not found")
        return
    
    if selected_todo.get("parent_id"):
        console.print("❌ Cannot create sub-tasks for a sub-task")
        return
    
    if len(selected_todo.get("sub_task_ids", [])) > 0:
        console.print("❌ This todo already has sub-tasks")
        return
    
    console.print(f"\n📝 Breaking down: {selected_todo['title']}")
    
    # Create sub-tasks
    sub_task_ids = todo_manager.create_sub_tasks_from_todo(todo_id, ai_router)
    
    if sub_task_ids:
        console.print(f"✅ Created {len(sub_task_ids)} sub-tasks!")
        console.print("💡 Use 'list-todos' to see the sub-tasks.")
        
        # Show the created sub-tasks
        sub_tasks = todo_manager.get_sub_tasks(todo_id)
        if sub_tasks:
            console.print("\n📋 Created sub-tasks:")
            for i, sub_task in enumerate(sub_tasks, 1):
                console.print(f"   {i}. {sub_task['title']}")
    else:
        console.print("❌ Failed to create sub-tasks")


def show_natural_language_help():
    """Display help for the natural language interface"""
    console.print("\n🎯 2DO Natural Language Help")
    console.print("=" * 50)
    
    console.print("\n💬 Just tell me what you want to do! Here are some examples:")
    
    console.print("\n📝 [bold]Managing Todos:[/bold]")
    console.print("   • 'Add a todo for fixing the login bug'")
    console.print("   • 'Create a task to implement user authentication'")
    console.print("   • 'I need to debug the payment system'")
    console.print("   • 'Show me my current tasks'")
    console.print("   • 'What am I working on?'")
    console.print("   • 'Break down my complex task into smaller pieces'")
    console.print("   • 'Remove todo by ID'")
    console.print("   • 'Delete completed todos'")
    console.print("   • 'Clean up finished tasks'")
    
    console.print("\n🤖 [bold]SMART TODO AUTOMATION:[/bold]")
    console.print("   • 'Change the text in readme.md from Hello to Hi'")
    console.print("   • 'Add a new function called validateUser to auth.js'")
    console.print("   • 'Fix the bug in payment.py line 42'")
    console.print("   • 'Replace the old API call with the new one in app.js'")
    console.print("   • 'Remove the deprecated function from utils.py'")
    console.print("   • 'Refactor the database connection in config.py'")
    
    console.print("\n🚀 [bold]ULTIMATE SHORTCUTS:[/bold]")
    console.print("   • 'run all' - Start multitasking on ALL pending todos")
    console.print("   • 'execute everything' - Maximum productivity mode")
    console.print("   • 'start all todos' - The ultimate automation shortcut")
    
    console.print("\n🐙 [bold]GitHub Integration:[/bold]")
    console.print("   • 'Show me GitHub issues'")
    console.print("   • 'Create a GitHub issue for the API bug'")
    console.print("   • 'Export my todos to GitHub'")
    console.print("   • 'Sync with repository issues'")
    
    console.print("\n🌐 [bold]Development Tools:[/bold]")
    console.print("   • 'Start browser integration'")
    console.print("   • 'Parse markdown files for tasks'")
    console.print("   • 'Manage MCP servers'")
    console.print("   • 'Run multitask on all todos'")
    
    console.print("\n💡 [bold]Getting Help:[/bold]")
    console.print("   • 'How do I implement OAuth?'")
    console.print("   • 'Help me with React state management'")
    console.print("   • 'Explain database indexing'")
    console.print("   • 'What's the best way to handle errors?'")
    
    console.print("\n🚪 [bold]Exiting:[/bold]")
    console.print("   • 'quit', 'exit', 'bye', 'done'")
    
    console.print("\n🤖 Remember: I'm here to help make your development workflow faster and more enjoyable!")
    console.print("=" * 50)

def handle_add_todo_natural(todo_manager, ai_router, image_handler, user_input, extracted_params):
    """Handle adding a todo from natural language input"""
    # Use extracted title if available, otherwise prompt
    if extracted_params and "suggested_title" in extracted_params:
        suggested_title = extracted_params["suggested_title"]
        title = Prompt.ask("Todo title", default=suggested_title)
    else:
        # Use AI to suggest a title based on user input
        ai_suggestion = asyncio.run(ai_router.route_and_process(
            f"Based on this request: '{user_input}', suggest a concise todo title (max 60 characters). "
            f"Just return the title, nothing else."
        ))
        title = Prompt.ask("Todo title", default=ai_suggestion.strip())
    
    # Validate title is not empty
    if not title.strip():
        console.print("❌ Todo title cannot be empty. Cancelling todo creation.")
        return
    
    description = Prompt.ask("Description (optional)", default="")
    
    # Smart type detection based on content
    todo_type = "general"
    user_input_lower = user_input.lower()
    if any(word in user_input_lower for word in ["code", "debug", "implement", "fix", "build", "deploy"]):
        todo_type = "code"
    elif any(word in user_input_lower for word in ["write", "document", "readme", "docs"]):
        todo_type = "text"
    
    todo_type = Prompt.ask(
        "Todo type",
        choices=["code", "text", "image", "general"],
        default=todo_type
    )
    
    # Smart priority detection
    priority = "medium"
    if any(word in user_input_lower for word in ["urgent", "critical", "asap", "important", "high"]):
        priority = "high"
    elif any(word in user_input_lower for word in ["minor", "low", "later", "someday"]):
        priority = "low"
    elif any(word in user_input_lower for word in ["critical", "emergency", "broken", "down"]):
        priority = "critical"
    
    priority = Prompt.ask(
        "Priority",
        choices=["low", "medium", "high", "critical"],
        default=priority
    )
    
    # Handle content input
    content = None
    if todo_type in ["code", "text"]:
        if Confirm.ask("Do you want to paste content now?"):
            console.print("Enter content (Ctrl+D to finish):")
            lines = []
            try:
                while True:
                    line = input()
                    lines.append(line)
            except EOFError:
                content = "\n".join(lines)
    elif todo_type == "image":
        clipboard_image_path = image_handler.prompt_for_clipboard_image()
        if clipboard_image_path:
            content = clipboard_image_path
        else:
            file_path = Prompt.ask("Enter path to image file (optional)", default="")
            if file_path and os.path.exists(file_path):
                content = file_path
    
    todo_id = todo_manager.add_todo(title, description, todo_type, priority, content)
    console.print("✅ Todo added successfully!")
    
    # Auto-suggest sub-task breakdown for complex todos
    todo = todo_manager.get_todo_by_id(todo_id)
    if todo and todo_manager.is_todo_too_large(todo):
        console.print("🔍 This todo looks pretty complex!")
        if Confirm.ask("Want me to break it down into smaller, manageable sub-tasks?"):
            sub_task_ids = todo_manager.create_sub_tasks_from_todo(todo_id, ai_router)
            if sub_task_ids:
                console.print(f"🎯 Created {len(sub_task_ids)} sub-tasks to help you tackle this step by step!")
                console.print("💡 Use 'show me my tasks' to see the breakdown.")

def handle_create_github_issue_natural(github_integration, repo_info, user_input, extracted_params):
    """Handle creating GitHub issue from natural language"""
    if not repo_info:
        console.print("❌ No GitHub repository information available")
        return
    
    # Use extracted title if available
    if extracted_params and "suggested_title" in extracted_params:
        suggested_title = extracted_params["suggested_title"]
        title = Prompt.ask("Issue title", default=suggested_title)
    else:
        title = Prompt.ask("Issue title")
    
    body = Prompt.ask("Issue description (optional)", default="")
    
    # Smart label suggestions based on user input
    suggested_labels = []
    user_input_lower = user_input.lower()
    if any(word in user_input_lower for word in ["bug", "error", "broken", "issue", "problem"]):
        suggested_labels.append("bug")
    if any(word in user_input_lower for word in ["feature", "enhancement", "new", "add"]):
        suggested_labels.append("enhancement")
    if any(word in user_input_lower for word in ["doc", "documentation", "readme"]):
        suggested_labels.append("documentation")
    
    labels_input = Prompt.ask(
        "Labels (comma-separated, optional)", 
        default=",".join(suggested_labels) if suggested_labels else ""
    )
    labels = [label.strip() for label in labels_input.split(",") if label.strip()]
    
    issue_info = github_integration.create_issue(
        repo_info['owner'], repo_info['repo_name'], title, body, labels
    )
    
    if issue_info:
        console.print(f"🎉 Successfully created issue #{issue_info['number']}: {issue_info['url']}")
        console.print("🚀 Time to tackle that problem!")
    else:
        console.print("❌ Failed to create issue - check your GitHub configuration")

def handle_browser_integration_natural(browser_integration, user_input):
    """Handle browser integration from natural language"""
    user_input_lower = user_input.lower()
    
    if any(word in user_input_lower for word in ["start", "open", "launch", "begin"]):
        handle_start_browser(browser_integration)
    elif any(word in user_input_lower for word in ["refresh", "reload", "update"]):
        handle_refresh_browser(browser_integration)
    elif any(word in user_input_lower for word in ["stop", "close", "end"]):
        handle_stop_browser(browser_integration)
    else:
        # Show browser status and options
        browser_status = browser_integration.get_status()
        if browser_status["active"]:
            console.print("🌐 Browser integration is currently active!")
            action = Prompt.ask(
                "What would you like to do?",
                choices=["refresh", "stop", "status"],
                default="status"
            )
            if action == "refresh":
                handle_refresh_browser(browser_integration)
            elif action == "stop":
                handle_stop_browser(browser_integration)
            else:
                console.print(f"📊 Browser Status: {browser_status}")
        else:
            console.print("🌐 Browser integration is not currently running.")
            if Confirm.ask("Would you like to start it?"):
                handle_start_browser(browser_integration)

def handle_chat_natural(ai_router, image_handler, user_input):
    """Handle natural chat - enhanced with developer context"""
    console.print("💬 Let me help you with that...")
    
    # Clean up old temporary files
    image_handler.cleanup_old_temp_files()
    
    # Check for clipboard image
    clipboard_image_path = None
    try:
        image = image_handler.check_clipboard_for_image()
        if image is not None:
            console.print("🖼️  I see you have an image in your clipboard!")
            if Confirm.ask("Should I include this image in my analysis?"):
                image_handler.display_image_info(image)
                clipboard_image_path = image_handler.save_image_temporarily(image)
                console.print(f"✅ Image attached to your question")
    except Exception:
        pass  # Silently ignore clipboard errors
    
    # Enhance the prompt with developer context
    enhanced_prompt = f"""As a developer-focused AI assistant, please help with this request: {user_input}

Context: This is from a developer using 2DO, a development productivity tool. Please provide helpful, practical advice that's relevant to software development workflows. Be friendly, encouraging, and add a touch of developer humor when appropriate.

If this is a technical question, provide clear explanations with code examples when relevant. If it's about productivity or workflow, suggest best practices that work well for developers."""
    
    if clipboard_image_path:
        enhanced_prompt += f"\n\n[Image attached: {clipboard_image_path}]"
    
    # Route to best AI model with developer context
    response = asyncio.run(ai_router.route_and_process(enhanced_prompt))
    console.print(f"\n🤖 {response}\n")
    
    # Offer follow-up suggestions
    console.print("💡 Want to do something with this information? Try:")
    console.print("   • 'Add a todo for implementing this'")
    console.print("   • 'Create a GitHub issue about this'")
    console.print("   • 'Show me my current tasks' to see what else you're working on")


def _show_supported_models():
    """Show all supported models from the built-in list"""
    console.print("\n🎯 Supported AI Models:")
    
    # Free models (included by default)
    console.print("\n💚 [bold green]Free Models (Included by Default):[/bold green]")
    free_models = [
        ("OpenAI", "gpt-4o-mini", "Fast, cost-effective model"),
        ("OpenAI", "gpt-3.5-turbo", "General purpose, high speed"),
        ("Anthropic", "claude-3-5-haiku", "Ultra-fast simple tasks"),
        ("Google", "gemini-1.5-flash", "Fast multimodal model"),
    ]
    
    for provider, model, description in free_models:
        console.print(f"   • [cyan]{provider}[/cyan] - [yellow]{model}[/yellow]: {description}")
    
    # Premium models (require API keys)
    console.print("\n💰 [bold yellow]Premium Models (Require API Keys):[/bold yellow]")
    premium_models = [
        ("OpenAI", "gpt-4o", "Advanced reasoning and multimodal"),
        ("OpenAI", "gpt-4", "Complex reasoning and analysis"),
        ("OpenAI", "gpt-4-turbo", "Large context code analysis"),
        ("Anthropic", "claude-3-5-sonnet", "Balanced performance"),
        ("Anthropic", "claude-3-opus", "Advanced reasoning"),
        ("Google", "gemini-1.5-pro", "Large context multimodal"),
        ("xAI", "grok-4", "Latest xAI model (if available)"),
        ("DeepSeek", "deepseek-v3", "Code and reasoning model"),
        ("Mistral", "mistral-large-2", "Advanced reasoning"),
        ("Cohere", "command-r-plus", "Enterprise command model"),
        ("Perplexity", "pplx-70b-online", "Search-augmented model"),
    ]
    
    for provider, model, description in premium_models:
        console.print(f"   • [cyan]{provider}[/cyan] - [yellow]{model}[/yellow]: {description}")
    
    console.print(f"\n💡 Use [bold]2do add-ai[/bold] to add any of these models with your API key")


def _interactive_add_ai(config_manager):
    """Interactive AI model addition"""
    
    # Show current providers
    current_providers = config_manager.get_available_providers()
    if current_providers:
        console.print(f"\n📋 Currently configured providers: {', '.join(current_providers)}")
    
    console.print("\n🎯 Choose how to add AI models:")
    console.print("   1. Add from supported list")
    console.print("   2. Add custom provider/model")
    
    choice = Prompt.ask("Your choice", choices=["1", "2"], default="1")
    
    if choice == "1":
        _add_from_supported_list(config_manager)
    else:
        _add_custom_model(config_manager)


def _add_from_supported_list(config_manager):
    """Add model from supported list"""
    
    console.print("\n🤖 Available providers:")
    providers = ["openai", "anthropic", "google", "xai", "deepseek", "mistral", "cohere", "perplexity"]
    for i, provider in enumerate(providers, 1):
        has_key = "✅" if config_manager.get_api_key(provider) else "❌"
        console.print(f"   {i}. {provider} {has_key}")
    
    provider_choice = Prompt.ask("Choose provider (1-8)", choices=[str(i) for i in range(1, 9)])
    provider = providers[int(provider_choice) - 1]
    
    # Check if API key exists
    if not config_manager.get_api_key(provider):
        api_key = Prompt.ask(f"Enter {provider} API key", password=True)
        config_manager.set_api_key(provider, api_key)
        console.print(f"✅ API key saved for {provider}")
    else:
        console.print(f"✅ Using existing {provider} API key")
    
    console.print(f"\n🎉 {provider} models are now available!")
    console.print(f"💡 Use [bold]2do ai-list[/bold] to see all available models")


def _add_custom_model(config_manager):
    """Add custom provider and model"""
    
    provider = Prompt.ask("Provider name (e.g., 'my-custom-provider')")
    api_key = Prompt.ask("API key", password=True)
    
    # Save the API key
    config_manager.set_api_key(provider, api_key)
    
    console.print(f"✅ Custom provider '{provider}' added!")
    console.print("⚠️  Note: You'll need to modify the AI router code to add the actual model implementation")


def _direct_add_ai(config_manager, provider, model, api_key):
    """Direct AI model addition with command line arguments"""
    
    if not provider:
        console.print("❌ Provider is required")
        return
    
    if not api_key:
        api_key = Prompt.ask(f"Enter API key for {provider}", password=True)
    
    config_manager.set_api_key(provider, api_key)
    console.print(f"✅ API key saved for {provider}")
    
    if model:
        console.print(f"💡 Model '{model}' will be available if supported by {provider}")


def _display_ai_models(ai_router, config_manager, show_free, show_configured):
    """Display AI models in a formatted table"""
    
    # Get all models (both configured and potential)
    configured_models = ai_router.models
    available_providers = config_manager.get_available_providers()
    
    # Create table
    table = Table(show_header=True, header_style="bold magenta")
    table.add_column("Provider", style="cyan")
    table.add_column("Model", style="yellow") 
    table.add_column("Status", style="green")
    table.add_column("Type", style="blue")
    table.add_column("Speed", style="white")
    table.add_column("Strengths", style="dim")
    
    # Add configured models
    for model_name, model in configured_models.items():
        status = "✅ Ready"
        model_type = "💚 Free" if model.is_free else "💰 Paid"
        speed = "⚡" * (model.speed_rating // 2) if model.speed_rating else "❓"
        strengths = ", ".join(model.strengths[:3])  # Show first 3 strengths
        
        if show_free and not model.is_free:
            continue
        if show_configured:  # All configured models are shown
            pass
            
        table.add_row(
            model.provider.title(),
            model_name,
            status,
            model_type,
            speed,
            strengths
        )
    
    # Add potential models for providers with API keys but no models loaded
    potential_models = {
        "xai": [("grok-4", "Advanced reasoning", 7, ["reasoning", "general"])],
        "deepseek": [
            ("deepseek-v3", "Code and reasoning", 6, ["code", "reasoning"]),
            ("deepseek-r1", "Advanced reasoner", 5, ["reasoning", "analysis"])
        ],
        "mistral": [("mistral-large-2", "Advanced model", 7, ["reasoning", "code"])],
        "cohere": [("command-r-plus", "Command model", 6, ["general", "reasoning"])],
        "perplexity": [("pplx-70b-online", "Search model", 8, ["search", "general"])]
    }
    
    for provider in available_providers:
        if provider in potential_models and provider not in [m.provider for m in configured_models.values()]:
            for model_name, description, speed, strengths in potential_models[provider]:
                status = "⚠️  Available"
                model_type = "💰 Paid"
                speed_display = "⚡" * (speed // 2)
                strengths_str = ", ".join(strengths)
                
                if show_free:  # Skip paid models when showing only free
                    continue
                    
                table.add_row(
                    provider.title(),
                    model_name,
                    status,
                    model_type,
                    speed_display,
                    strengths_str
                )
    
    console.print(table)
    
    if not show_configured:
        console.print(f"\n💡 Models marked '⚠️  Available' need provider implementation")
        console.print(f"💡 Use [bold]2do add-ai --list-supported[/bold] to see all supported models")

@cli.command()
def github_pro():
    """Toggle GitHub Pro mode for advanced automation"""
    console.print(Panel.fit("🚀 GitHub Pro Mode Management", style="bold blue"))
    
    try:
        # Determine working directory
        working_dir = _get_safe_working_directory()
        
        # Initialize managers
        config_manager = ConfigManager(working_dir)
        if not config_manager.has_api_keys():
            console.print("❌ No API keys configured. Please run '2do setup' first.")
            return
        
        github_integration = GitHubIntegration(config_manager.get_api_key("github"))
        todo_manager = TodoManager(config_manager.config_dir)
        ai_router = AIRouter(config_manager)
        
        # CRITICAL FIX: Initialize all MCP servers with correct project path
        console.print(f"🎯 Initializing all MCP servers for directory: {working_dir}")
        asyncio.run(ai_router.initialize_all_servers(working_dir))
        
        multitasker = Multitasker(ai_router, todo_manager)
        
        # Initialize automation engine
        automation_engine = AutomationEngine(todo_manager, multitasker, github_integration)
        
        # Toggle GitHub Pro mode
        new_status = automation_engine.toggle_github_pro_mode()
        
        if new_status:
            console.print("\n🎯 GitHub Pro Mode Features:")
            console.print("  • Each todo gets its own branch")
            console.print("  • Automatic branch creation and switching")
            console.print("  • Auto-push when todo completes")
            console.print("  • Automatic PR creation per todo")
            console.print("  • Advanced GitHub workflow integration")
        
    except Exception as e:
        console.print(f"❌ Error managing GitHub Pro mode: {e}")

@cli.command()
def run_all():
    """Run multitasking on all pending todos - the ultimate shortcut"""
    console.print(Panel.fit("🔥 RUN ALL MODE", style="bold red"))
    
    try:
        # Determine working directory
        working_dir = _get_safe_working_directory()
        
        # Initialize managers
        config_manager = ConfigManager(working_dir)
        if not config_manager.has_api_keys():
            console.print("❌ No API keys configured. Please run '2do setup' first.")
            return
        
        github_integration = GitHubIntegration(config_manager.get_api_key("github"))
        todo_manager = TodoManager(config_manager.config_dir)
        ai_router = AIRouter(config_manager)
        
        # CRITICAL FIX: Initialize all MCP servers with correct project path
        console.print(f"🎯 Initializing all MCP servers for directory: {working_dir}")
        asyncio.run(ai_router.initialize_all_servers(working_dir))
        
        multitasker = Multitasker(ai_router, todo_manager)
        
        # Initialize automation engine
        automation_engine = AutomationEngine(todo_manager, multitasker, github_integration)
        
        # Run all todos
        # CRITICAL FIX: Use synchronous wrapper to avoid nested event loops
        automation_engine.run_all_todos_sync()
        
    except Exception as e:
        console.print(f"❌ Error in run all mode: {e}")

@cli.command()
@click.argument('request', required=False)
def smart_todo(request):
    """Create a smart todo from natural language (e.g., 'change text in readme.md')"""
    console.print(Panel.fit("🤖 Smart Todo Creation", style="bold green"))
    
    if not request:
        request = Prompt.ask("What would you like to do?", default="")
    
    if not request.strip():
        console.print("❌ Please provide a request.")
        return
    
    try:
        # Determine working directory
        working_dir = _get_safe_working_directory()
        
        # Initialize managers
        config_manager = ConfigManager(working_dir)
        if not config_manager.has_api_keys():
            console.print("❌ No API keys configured. Please run '2do setup' first.")
            return
        
        github_integration = GitHubIntegration(config_manager.get_api_key("github"))
        todo_manager = TodoManager(config_manager.config_dir)
        ai_router = AIRouter(config_manager)
        
        # CRITICAL FIX: Initialize all MCP servers with correct project path
        console.print(f"🎯 Initializing all MCP servers for directory: {working_dir}")
        asyncio.run(ai_router.initialize_all_servers(working_dir))
        
        multitasker = Multitasker(ai_router, todo_manager)
        
        # Initialize automation engine
        automation_engine = AutomationEngine(todo_manager, multitasker, github_integration)
        
        # Handle smart todo creation
        asyncio.run(automation_engine.handle_smart_todo_creation(request))
        
    except Exception as e:
        console.print(f"❌ Error creating smart todo: {e}")

@cli.command()
def automation_status():
    """Show current automation engine status and features"""
    console.print(Panel.fit("🤖 Automation Engine Status", style="bold cyan"))
    
    try:
        # Determine working directory
        working_dir = _get_safe_working_directory()
        
        # Initialize managers
        config_manager = ConfigManager(working_dir)
        github_integration = GitHubIntegration(config_manager.get_api_key("github")) if config_manager.has_api_keys() else None
        todo_manager = TodoManager(config_manager.config_dir)
        ai_router = AIRouter(config_manager) if config_manager.has_api_keys() else None
        multitasker = Multitasker(ai_router, todo_manager) if ai_router else None
        
        # Initialize automation engine
        automation_engine = AutomationEngine(todo_manager, multitasker, github_integration)
        
        # Get status
        status = automation_engine.get_automation_status()
        
        console.print("\n🎯 Automation Features:")
        console.print(f"  • Smart Todo Parsing: {'✅ Enabled' if status['smart_parsing_enabled'] else '❌ Disabled'}")
        console.print(f"  • Instant Action Prompts: {'✅ Enabled' if status['instant_actions_enabled'] else '❌ Disabled'}")
        console.print(f"  • Run All Shortcut: {'✅ Available' if status['run_all_available'] else '❌ Unavailable'}")
        console.print(f"  • GitHub Pro Mode: {'🚀 Active' if status['github_pro_mode'] else '📴 Inactive'}")
        console.print(f"  • GitHub Integration: {'✅ Connected' if status['github_integration'] else '❌ Not configured'}")
        
        console.print("\n🔧 Available Commands:")
        console.print("  • [bold]2do smart-todo[/bold] - Create smart todos from natural language")
        console.print("  • [bold]2do run-all[/bold] - Run multitasking on all pending todos")
        console.print("  • [bold]2do github-pro[/bold] - Toggle GitHub Pro mode")
        console.print("  • [bold]2do automation-status[/bold] - Show this status")
        
        # Show current todos
        todos = todo_manager.get_todos()
        pending_todos = [todo for todo in todos if todo.status == 'pending']
        
        console.print(f"\n📊 Current Status:")
        console.print(f"  • Total todos: {len(todos)}")
        console.print(f"  • Pending todos: {len(pending_todos)}")
        console.print(f"  • Ready for 'run all': {'✅ Yes' if pending_todos else '❌ No pending todos'}")
        
    except Exception as e:
        console.print(f"❌ Error getting automation status: {e}")


@cli.command()
<<<<<<< HEAD
@click.option('--project', '-p', help='Project path to analyze (default: current directory)')
@click.option('--file', '-f', help='Specific file to analyze')
@click.option('--max-files', default=50, help='Maximum number of files to analyze')
def smart_analyze(project, file, max_files):
    """Smart code analysis for enhanced development intelligence"""
    console.print(Panel.fit("🧠 Smart Code Analysis", style="bold blue"))
    
    try:
        analyzer = SmartCodeAnalyzer()
        
        if file:
            # Analyze single file
            console.print(f"📄 Analyzing file: {file}")
            analysis = analyzer.analyze_file(file)
            
            if not analysis:
                console.print("❌ Could not analyze file (unsupported format or file not found)")
                return
            
            # Display file analysis
            _display_file_analysis(analysis)
            
        else:
            # Analyze project
            project_path = project or os.getcwd()
            console.print(f"📁 Analyzing project: {project_path}")
            
            project_analysis = analyzer.analyze_project(project_path, max_files)
            
            if not project_analysis.file_analyses:
                console.print("❌ No code files found to analyze")
                return
            
            # Display project analysis
            _display_project_analysis(project_analysis)
            
            # Show intelligent suggestions
            suggestions = analyzer.get_intelligent_suggestions(project_analysis)
            if suggestions:
                console.print("\n💡 Intelligent Development Suggestions:")
                for i, suggestion in enumerate(suggestions, 1):
                    console.print(f"   {i}. {suggestion}")
            
    except Exception as e:
        console.print(f"❌ Error during analysis: {e}")

@cli.command()
@click.option('--project', '-p', help='Project path (default: current directory)')
def smart_todo(project):
    """Create intelligent todos based on code analysis"""
    console.print(Panel.fit("🎯 Smart Todo Generation", style="bold green"))
    
    try:
        project_path = project or os.getcwd()
        analyzer = SmartCodeAnalyzer()
        
        # Analyze project
        console.print(f"🔍 Analyzing project for todo opportunities: {project_path}")
        project_analysis = analyzer.analyze_project(project_path, 30)
        
        if not project_analysis.file_analyses:
            console.print("❌ No code files found to analyze")
            return
        
        # Generate smart todos
        smart_todos = _generate_smart_todos(project_analysis)
        
        if not smart_todos:
            console.print("✅ No immediate development tasks identified!")
            return
        
        console.print(f"\n📋 Generated {len(smart_todos)} smart development todos:")
        
        # Initialize todo manager
        config_manager = ConfigManager()
        todo_manager = TodoManager(config_manager.config_dir)
        
        for i, todo_data in enumerate(smart_todos, 1):
            console.print(f"   {i}. {todo_data['content'][:80]}...")
            
            if Confirm.ask(f"Create this todo?", default=True):
                todo_id = todo_manager.add_todo(
                    content=todo_data['content'],
                    todo_type="code",
                    priority=todo_data['priority']
                )
                console.print(f"      ✅ Created todo #{todo_id}")
        
        console.print(f"\n🎉 Smart todo generation complete!")
        
    except Exception as e:
        console.print(f"❌ Error generating smart todos: {e}")

@cli.command()
@click.option('--project', '-p', help='Project path (default: current directory)')
def tall_stack_check(project):
    """Analyze TALL stack completeness and provide recommendations"""
    console.print(Panel.fit("🏗️ TALL Stack Analysis", style="bold yellow"))
    
    try:
        project_path = project or os.getcwd()
        
        # Initialize tech stack detector
        config_manager = ConfigManager()
        tech_detector = TechStackDetector(config_manager.config_dir)
        
        # Analyze TALL stack completeness
        tall_analysis = tech_detector.analyze_tall_stack_completeness(project_path)
        
        # Display results
        console.print(f"\n📊 TALL Stack Analysis for: {project_path}")
        console.print(f"Completeness Score: {tall_analysis['completeness_score']:.0f}%")
        console.print(f"Is TALL Stack: {'✅ Yes' if tall_analysis['is_tall_stack'] else '❌ No'}")
        
        # Show components
        console.print("\n🔧 TALL Stack Components:")
        components = tall_analysis['components']
        
        tailwind_status = "✅" if components['tailwindcss'] else "❌"
        alpine_status = "✅" if components['alpinejs'] else "❌"
        laravel_status = "✅" if components['laravel'] else "❌"
        livewire_status = "✅" if components['livewire'] else "❌"
        
        console.print(f"   {tailwind_status} TailwindCSS - Utility-first CSS framework")
        console.print(f"   {alpine_status} Alpine.js - Minimal reactive framework")
        console.print(f"   {laravel_status} Laravel - PHP web application framework")
        console.print(f"   {livewire_status} Livewire - Dynamic Laravel components")
        
        # Show detected files
        if any(tall_analysis['detected_files'].values()):
            console.print("\n📄 Detected Files:")
            for component, files in tall_analysis['detected_files'].items():
                if files:
                    console.print(f"   {component.capitalize()}: {', '.join(files[:3])}")
        
        # Show recommendations
        if tall_analysis['recommendations']:
            console.print("\n💡 Recommendations:")
            for i, rec in enumerate(tall_analysis['recommendations'], 1):
                console.print(f"   {i}. {rec}")
        
        # Suggest MCP servers based on analysis
        if tall_analysis['is_tall_stack']:
            console.print("\n🔌 Recommended MCP Servers for TALL Stack:")
            console.print("   • Context7 (Upstash) - Advanced context management")
            console.print("   • PHP MCP Server - PHP code execution")
            console.print("   • Git MCP Server - Version control operations")
            console.print("   • GitHub MCP Server - Repository integration")
            console.print("\n💡 Run '2do mcp' to configure these servers")
        
    except Exception as e:
        console.print(f"❌ Error analyzing TALL stack: {e}")

def _display_file_analysis(analysis):
    """Display analysis results for a single file"""
    console.print(f"\n📄 File: {analysis.file_path}")
    console.print(f"Language: {analysis.language}")
    console.print(f"Complexity Score: {analysis.complexity_score}")
    
    if analysis.functions:
        console.print(f"Functions: {len(analysis.functions)}")
        for func in analysis.functions[:5]:  # Show first 5
            console.print(f"   • {func['name']} (line {func.get('line', 'unknown')})")
    
    if analysis.classes:
        console.print(f"Classes: {len(analysis.classes)}")
        for cls in analysis.classes[:5]:  # Show first 5
            console.print(f"   • {cls['name']} (line {cls.get('line', 'unknown')})")
    
    if analysis.tech_stack_hints:
        console.print(f"Tech Stack Hints: {', '.join(analysis.tech_stack_hints)}")
    
    if analysis.suggestions:
        console.print("Suggestions:")
        for sugg in analysis.suggestions:
            console.print(f"   • {sugg}")

def _display_project_analysis(analysis):
    """Display analysis results for an entire project"""
    console.print(f"\n📁 Project: {analysis.project_path}")
    console.print(f"Files Analyzed: {len(analysis.file_analyses)}")
    console.print(f"Overall Complexity: {analysis.overall_complexity}")
    
    if analysis.tech_stack:
        console.print(f"Detected Technologies: {', '.join(analysis.tech_stack)}")
    
    if analysis.architecture_patterns:
        console.print(f"Architecture Patterns: {', '.join(analysis.architecture_patterns)}")
    
    # Show file breakdown by language
    languages = {}
    for file_analysis in analysis.file_analyses:
        lang = file_analysis.language
        languages[lang] = languages.get(lang, 0) + 1
    
    if languages:
        console.print("File Types:")
        for lang, count in languages.items():
            console.print(f"   • {lang}: {count} files")
    
    if analysis.recommendations:
        console.print("Project Recommendations:")
        for rec in analysis.recommendations:
            console.print(f"   • {rec}")

def _generate_smart_todos(project_analysis):
    """Generate intelligent todos based on project analysis"""
    todos = []
    
    # High complexity files need refactoring
    for file_analysis in project_analysis.file_analyses:
        if file_analysis.complexity_score > 30:
            todos.append({
                'content': f"Refactor high-complexity file: {Path(file_analysis.file_path).name} (complexity: {file_analysis.complexity_score})",
                'priority': 'high',
                'type': 'code'
            })
    
    # Missing TALL stack components
    tech_stack = set(project_analysis.tech_stack)
    if 'laravel' in tech_stack:
        if 'livewire' not in tech_stack:
            todos.append({
                'content': "Consider adding Livewire for reactive PHP components without complex JavaScript",
                'priority': 'medium',
                'type': 'code'
            })
        
        if 'tailwind' not in tech_stack:
            todos.append({
                'content': "Add TailwindCSS for utility-first styling approach",
                'priority': 'medium',
                'type': 'code'
            })
        
        if 'alpine' not in tech_stack:
            todos.append({
                'content': "Add Alpine.js for lightweight reactive frontend components",
                'priority': 'low',
                'type': 'code'
            })
    
    # Large functions/classes need attention
    for file_analysis in project_analysis.file_analyses:
        large_functions = [f for f in file_analysis.functions if f.get('complexity', 0) > 10]
        if large_functions:
            for func in large_functions[:2]:  # Limit to 2 per file
                todos.append({
                    'content': f"Refactor complex function: {func['name']} in {Path(file_analysis.file_path).name}",
                    'priority': 'medium',
                    'type': 'code'
                })
    
    # Add testing suggestions
    if not any('test' in fa.file_path.lower() for fa in project_analysis.file_analyses):
        todos.append({
            'content': "Add unit tests for better code quality and maintainability",
            'priority': 'high',
            'type': 'code'
        })
    
    # Documentation suggestions
    if project_analysis.overall_complexity == 'high' and len(project_analysis.file_analyses) > 10:
        todos.append({
            'content': "Create comprehensive project documentation due to high complexity",
            'priority': 'medium',
            'type': 'text'
        })
    
    return todos[:10]  # Limit to 10 todos

@cli.command()
@click.option('--project', '-p', help='Project path (default: current directory)')
@click.option('--type', 'scaffold_type', help='Scaffold type: livewire, controller, model, crud')
@click.argument('name', required=False)
def scaffold(project, scaffold_type, name):
    """Intelligent TALL Stack scaffolding and code generation"""
    console.print(Panel.fit("🏗️ TALL Stack Scaffolding", style="bold blue"))
    
    try:
        project_path = project or os.getcwd()
        
        # Initialize components
        config_manager = ConfigManager()
        todo_manager = TodoManager(config_manager.config_dir)
        tech_detector = TechStackDetector(config_manager.config_dir)
        automation_engine = EnhancedAutomationEngine(todo_manager, None, None, tech_detector)
        
        # If no name provided, ask for user input
        if not name:
            user_input = Prompt.ask("What would you like to scaffold? (e.g., 'create Livewire component UserProfile')")
            
            # Try to detect scaffolding from natural language
            scaffold_info = automation_engine.detect_scaffolding_opportunity(user_input, project_path)
            
            if scaffold_info:
                console.print(f"🎯 Detected request: {scaffold_info['scaffold_info'].description}")
                console.print(f"📝 Component name: {scaffold_info['name']}")
                
                if Confirm.ask("Proceed with scaffolding?", default=True):
                    success = automation_engine.execute_scaffolding(scaffold_info, project_path)
                    if success:
                        console.print("✅ Scaffolding completed successfully!")
                    else:
                        console.print("❌ Scaffolding failed!")
                return
            else:
                console.print("❌ Could not understand scaffolding request. Try being more specific.")
                return
        
        # Handle specific scaffold type and name
        if scaffold_type and name:
            # Map common scaffold types
            scaffold_map = {
                'livewire': 'laravel_livewire_component',
                'component': 'laravel_livewire_component',
                'controller': 'laravel_controller',
                'model': 'laravel_model',
                'crud': 'full_tall_crud'
            }
            
            template_key = scaffold_map.get(scaffold_type.lower())
            if template_key and template_key in automation_engine.scaffold_templates:
                scaffold_info = {
                    'template': template_key,
                    'name': name.capitalize(),
                    'scaffold_info': automation_engine.scaffold_templates[template_key],
                    'confidence': 1.0
                }
                
                console.print(f"🏗️ Scaffolding {scaffold_info['scaffold_info'].description}")
                success = automation_engine.execute_scaffolding(scaffold_info, project_path)
                
                if success:
                    console.print("✅ Scaffolding completed successfully!")
                else:
                    console.print("❌ Scaffolding failed!")
            else:
                console.print(f"❌ Unknown scaffold type: {scaffold_type}")
                console.print("Available types: livewire, controller, model, crud")
        else:
            console.print("❌ Please provide both --type and name, or use natural language")
    
    except Exception as e:
        console.print(f"❌ Error during scaffolding: {e}")

@cli.command()
@click.option('--project', '-p', help='Project path (default: current directory)')
@click.option('--generate', is_flag=True, help='Generate test files automatically')
def generate_tests(project, generate):
    """Generate intelligent test suggestions and files"""
    console.print(Panel.fit("🧪 Test Generation Assistant", style="bold green"))
    
    try:
        project_path = project or os.getcwd()
        
        # Initialize components
        config_manager = ConfigManager()
        todo_manager = TodoManager(config_manager.config_dir)
        tech_detector = TechStackDetector(config_manager.config_dir)
        automation_engine = EnhancedAutomationEngine(todo_manager, None, None, tech_detector)
        
        console.print(f"🔍 Analyzing project for test opportunities: {project_path}")
        
        # Generate test suggestions
        test_suggestions = automation_engine.generate_tests_for_project(project_path)
        
        if not test_suggestions:
            console.print("✅ No immediate test files needed - project looks well tested!")
            return
        
        console.print(f"\n📋 Found {len(test_suggestions)} test opportunities:")
        
        tests_created = 0
        for i, test_info in enumerate(test_suggestions, 1):
            console.print(f"\n{i}. {test_info['name']}")
            console.print(f"   Priority: {test_info['priority']}")
            console.print(f"   Description: {test_info['description']}")
            
            if generate:
                # Auto-generate
                should_create = True
            else:
                # Ask user
                should_create = Confirm.ask(f"   Create this test?", default=True)
            
            if should_create:
                if test_info['type'] == 'setup_js_testing':
                    # Special case for JS testing setup
                    console.print("   🔧 Setting up JavaScript testing framework...")
                    console.print("   💡 Consider running: npm install --save-dev jest @testing-library/jest-dom")
                elif test_info.get('file_path'):
                    # Create the test file
                    test_file_path = Path(test_info['file_path'])
                    test_file_path.parent.mkdir(parents=True, exist_ok=True)
                    
                    # Generate test content based on template
                    test_content = automation_engine._generate_file_content(
                        test_info.get('template', 'basic_test'),
                        Path(test_info['file_path']).stem.replace('Test', '')
                    )
                    
                    with open(test_file_path, 'w') as f:
                        f.write(test_content)
                    
                    console.print(f"   ✅ Created: {test_info['file_path']}")
                    tests_created += 1
                
                # Also create a todo for manual completion
                todo_id = todo_manager.add_todo(
                    content=test_info['description'],
                    todo_type="code",
                    priority=test_info['priority']
                )
                console.print(f"   📝 Created todo #{todo_id}")
        
        if tests_created > 0:
            console.print(f"\n🎉 Created {tests_created} test files!")
            console.print("💡 Remember to implement the actual test logic in the generated files.")
        
    except Exception as e:
        console.print(f"❌ Error generating tests: {e}")

@cli.command()
@click.option('--project', '-p', help='Project path (default: current directory)')
@click.option('--setup', is_flag=True, help='Setup CI/CD automatically')
def cicd_assistant(project, setup):
    """Setup CI/CD pipelines for TALL Stack projects"""
    console.print(Panel.fit("🚀 CI/CD Pipeline Assistant", style="bold yellow"))
    
    try:
        project_path = project or os.getcwd()
        
        # Initialize components
        config_manager = ConfigManager()
        todo_manager = TodoManager(config_manager.config_dir)
        tech_detector = TechStackDetector(config_manager.config_dir)
        automation_engine = EnhancedAutomationEngine(todo_manager, None, None, tech_detector)
        
        console.print(f"🔍 Analyzing project for CI/CD opportunities: {project_path}")
        
        # Generate CI/CD suggestions
        cicd_suggestions = automation_engine.generate_ci_cd_suggestions(project_path)
        
        if not cicd_suggestions:
            console.print("✅ CI/CD pipeline appears to be well configured!")
            return
        
        console.print(f"\n📋 Found {len(cicd_suggestions)} CI/CD improvements:")
        
        pipelines_created = 0
        for i, suggestion in enumerate(cicd_suggestions, 1):
            console.print(f"\n{i}. {suggestion['name']}")
            console.print(f"   Priority: {suggestion['priority']}")
            console.print(f"   Description: {suggestion['description']}")
            
            if setup:
                # Auto-setup
                should_create = True
            else:
                # Ask user
                should_create = Confirm.ask(f"   Setup this pipeline?", default=True)
            
            if should_create:
                if suggestion['type'] == 'setup_github_actions':
                    # Create .github/workflows directory
                    workflows_dir = Path(project_path) / ".github" / "workflows"
                    workflows_dir.mkdir(parents=True, exist_ok=True)
                    console.print(f"   ✅ Created: .github/workflows/")
                    pipelines_created += 1
                
                elif suggestion.get('template'):
                    # Create specific pipeline file
                    if suggestion['type'] == 'laravel_ci':
                        file_path = Path(project_path) / ".github" / "workflows" / "laravel.yml"
                    elif suggestion['type'] == 'node_ci':
                        file_path = Path(project_path) / ".github" / "workflows" / "node.yml"
                    else:
                        file_path = Path(project_path) / ".github" / "workflows" / f"{suggestion['type']}.yml"
                    
                    file_path.parent.mkdir(parents=True, exist_ok=True)
                    
                    # Generate pipeline content
                    pipeline_content = automation_engine._generate_file_content(
                        suggestion['template'],
                        suggestion['name']
                    )
                    
                    with open(file_path, 'w') as f:
                        f.write(pipeline_content)
                    
                    console.print(f"   ✅ Created: {file_path}")
                    pipelines_created += 1
                
                # Create todo for manual configuration
                todo_id = todo_manager.add_todo(
                    content=f"Configure and test {suggestion['name']}",
                    todo_type="code",
                    priority=suggestion['priority']
                )
                console.print(f"   📝 Created todo #{todo_id}")
        
        if pipelines_created > 0:
            console.print(f"\n🎉 Created {pipelines_created} CI/CD pipelines!")
            console.print("💡 Remember to configure secrets and environment variables in GitHub.")
            console.print("🔗 Visit your repository settings to add required secrets like:")
            console.print("   - Database credentials")
            console.print("   - Deployment keys")
            console.print("   - API tokens")
        
    except Exception as e:
        console.print(f"❌ Error setting up CI/CD: {e}")

@cli.command()
@click.argument('description')
@click.option('--project', '-p', help='Project path (default: current directory)')
def smart_scaffold(description, project):
    """Natural language scaffolding - describe what you want to build"""
    console.print(Panel.fit("🤖 AI-Powered Smart Scaffolding", style="bold magenta"))
    
    try:
        project_path = project or os.getcwd()
        
        # Initialize components
        config_manager = ConfigManager()
        todo_manager = TodoManager(config_manager.config_dir)
        tech_detector = TechStackDetector(config_manager.config_dir)
        automation_engine = EnhancedAutomationEngine(todo_manager, None, None, tech_detector)
        
        console.print(f"🧠 Analyzing request: '{description}'")
        
        # Try to detect what the user wants to scaffold
        scaffold_info = automation_engine.detect_scaffolding_opportunity(description, project_path)
        
        if scaffold_info:
            template_info = scaffold_info['scaffold_info']
            console.print(f"\n🎯 Detected scaffolding opportunity:")
            console.print(f"   Template: {template_info.name}")
            console.print(f"   Description: {template_info.description}")
            console.print(f"   Component name: {scaffold_info['name']}")
            console.print(f"   Confidence: {scaffold_info['confidence']:.0%}")
            
            if Confirm.ask("\nProceed with scaffolding?", default=True):
                success = automation_engine.execute_scaffolding(scaffold_info, project_path)
                
                if success:
                    console.print("✅ Smart scaffolding completed successfully!")
                    
                    # Create follow-up todos for manual steps
                    todo_manager.add_todo(
                        content=f"Review and customize generated {scaffold_info['name']} component",
                        todo_type="code",
                        priority="medium"
                    )
                    
                    console.print("📝 Created follow-up todo for code review and customization")
                else:
                    console.print("❌ Scaffolding failed!")
        else:
            console.print("❌ Could not understand the scaffolding request.")
            console.print("💡 Try being more specific, for example:")
            console.print("   • 'create Livewire component UserProfile'")
            console.print("   • 'generate Laravel controller ProductController'")
            console.print("   • 'scaffold full CRUD for Product'")
            console.print("   • 'make TailwindCSS component DropdownMenu'")
    
    except Exception as e:
        console.print(f"❌ Error in smart scaffolding: {e}")
=======
@click.option('--daemon', '-d', is_flag=True, help='Run scheduler in daemon mode')
@click.option('--stop', is_flag=True, help='Stop running scheduler daemon')
def scheduler(daemon, stop):
    """Start the 2DO task scheduler"""
    console.print(Panel.fit("📅 2DO Task Scheduler", style="bold cyan"))
    
    try:
        working_dir = _get_safe_working_directory()
        config_manager = ConfigManager(working_dir)
        scheduler_instance = Scheduler(config_manager)
        
        if stop:
            scheduler_instance.stop()
            return
            
        if daemon:
            console.print("🔄 Starting scheduler in daemon mode...")
            console.print("💡 Use 'Ctrl+C' to stop the scheduler")
            
            scheduler_instance.start()
            
            try:
                # Keep the scheduler running
                import signal
                import time
                
                def signal_handler(sig, frame):
                    console.print("\n🛑 Stopping scheduler...")
                    scheduler_instance.stop()
                    exit(0)
                    
                signal.signal(signal.SIGINT, signal_handler)
                signal.signal(signal.SIGTERM, signal_handler)
                
                while True:
                    time.sleep(1)
                    
            except KeyboardInterrupt:
                scheduler_instance.stop()
        else:
            # Show scheduler status and schedules
            status = scheduler_instance.get_status()
            
            console.print(f"\n📊 Scheduler Status:")
            console.print(f"  • Running: {'✅ Yes' if status['running'] else '❌ No'}")
            console.print(f"  • Total schedules: {status['schedule_count']}")
            console.print(f"  • Enabled schedules: {status['enabled_schedules']}")
            
            if status['schedule_count'] > 0:
                scheduler_instance.load_schedules()
                scheduler_instance.list_schedules()
            else:
                console.print("\n💡 No schedules configured. Use 'schedule add' to create your first schedule.")
                
            console.print("\n🔧 Available scheduler commands:")
            console.print("  • [bold]2do scheduler --daemon[/bold] - Start scheduler daemon")
            console.print("  • [bold]2do schedule add[/bold] - Add new schedule")
            console.print("  • [bold]2do schedule list[/bold] - List all schedules")
            console.print("  • [bold]2do schedule remove[/bold] - Remove a schedule")
            console.print("  • [bold]2do schedule trigger[/bold] - Manually trigger a schedule")
            
    except Exception as e:
        console.print(f"❌ Error with scheduler: {e}")


@cli.group()
def schedule():
    """Manage scheduled tasks"""
    pass


@schedule.command()
@click.option('--name', prompt='Schedule name', help='Name for the schedule')
@click.option('--schedule', prompt='Schedule (cron expression)', help='Cron expression (e.g., "0 7 * * 1-5" for 7 AM weekdays)')
@click.option('--description', prompt='Description', help='Description of what this schedule does')
def add(name, schedule, description):
    """Add a new schedule interactively"""
    console.print(Panel.fit("➕ Add New Schedule", style="bold green"))
    
    try:
        working_dir = _get_safe_working_directory()
        config_manager = ConfigManager(working_dir)
        scheduler_instance = Scheduler(config_manager)
        
        # Create schedule configuration
        schedule_config = {
            'name': name,
            'description': description,
            'schedule': schedule,
            'enabled': True,
            'tasks': []
        }
        
        # Interactive task configuration
        console.print("\n📋 Now let's add tasks to your schedule:")
        console.print("Available task types:")
        console.print("  1. github_sync - Sync GitHub issues and create todos")
        console.print("  2. multitask - Run multitasking on pending todos")
        console.print("  3. add_todo - Add a new todo")
        console.print("  4. create_branch - Create git branch for issue")
        console.print("  5. github_pr - Create GitHub pull request")
        console.print("  6. custom_command - Run custom shell command")
        console.print("  7. ai_prompt - Execute AI prompt")
        
        while True:
            add_task = _safe_confirm("\nAdd a task to this schedule?", default=True)
            if not add_task:
                break
                
            task_type = _safe_prompt("Task type (1-7)", default="1")
            task_map = {
                '1': 'github_sync',
                '2': 'multitask', 
                '3': 'add_todo',
                '4': 'create_branch',
                '5': 'github_pr',
                '6': 'custom_command',
                '7': 'ai_prompt'
            }
            
            task_type_name = task_map.get(task_type, 'github_sync')
            task_config = _get_task_config(task_type_name)
            
            schedule_config['tasks'].append({
                'type': task_type_name,
                'config': task_config
            })
            
            console.print(f"✅ Added {task_type_name} task")
        
        if not schedule_config['tasks']:
            console.print("❌ At least one task is required for a schedule")
            return
            
        # Add the schedule
        if scheduler_instance.add_schedule(schedule_config):
            console.print(f"✅ Successfully created schedule: {name}")
            console.print(f"📅 Next run: Check with '2do scheduler' command")
        else:
            console.print("❌ Failed to create schedule")
            
    except Exception as e:
        console.print(f"❌ Error adding schedule: {e}")


@schedule.command()
def list():
    """List all schedules"""
    try:
        working_dir = _get_safe_working_directory()
        config_manager = ConfigManager(working_dir)
        scheduler_instance = Scheduler(config_manager)
        
        scheduler_instance.load_schedules()
        scheduler_instance.list_schedules()
        
    except Exception as e:
        console.print(f"❌ Error listing schedules: {e}")


@schedule.command()
@click.argument('name')
def remove(name):
    """Remove a schedule"""
    console.print(f"🗑️ Removing schedule: {name}")
    
    try:
        working_dir = _get_safe_working_directory()
        config_manager = ConfigManager(working_dir)
        scheduler_instance = Scheduler(config_manager)
        
        scheduler_instance.load_schedules()
        
        if _safe_confirm(f"Are you sure you want to remove '{name}'?", default=False):
            if scheduler_instance.remove_schedule(name):
                console.print(f"✅ Successfully removed schedule: {name}")
            else:
                console.print(f"❌ Failed to remove schedule: {name}")
        else:
            console.print("❌ Cancelled")
            
    except Exception as e:
        console.print(f"❌ Error removing schedule: {e}")


@schedule.command()
@click.argument('name')
def trigger(name):
    """Manually trigger a schedule"""
    console.print(f"🔧 Manually triggering schedule: {name}")
    
    try:
        working_dir = _get_safe_working_directory()
        config_manager = ConfigManager(working_dir)
        scheduler_instance = Scheduler(config_manager)
        
        scheduler_instance.load_schedules()
        scheduler_instance.trigger_schedule(name)
        
    except Exception as e:
        console.print(f"❌ Error triggering schedule: {e}")


def _get_task_config(task_type):
    """Get configuration for a specific task type"""
    config = {}
    
    if task_type == 'github_sync':
        config['action'] = 'sync_issues'
        config['create_todos'] = _safe_confirm("Create todos from synced issues?", default=True)
        
    elif task_type == 'multitask':
        priority_filter = _safe_prompt("Priority filter (high/medium/low or empty for all)", default="")
        if priority_filter:
            config['filter'] = f"priority:{priority_filter}"
        config['max_parallel'] = int(_safe_prompt("Max parallel tasks", default="3"))
        
    elif task_type == 'add_todo':
        config['content'] = _safe_prompt("Todo content")
        config['type'] = _safe_prompt("Todo type (code/text/image/general)", default="general")
        config['priority'] = _safe_prompt("Priority (high/medium/low)", default="medium")
        
    elif task_type == 'create_branch':
        config['issue_number'] = _safe_prompt("GitHub issue number (or leave empty for latest)")
        config['branch_prefix'] = _safe_prompt("Branch prefix", default="issue")
        
    elif task_type == 'github_pr':
        config['title'] = _safe_prompt("PR title")
        config['body'] = _safe_prompt("PR body", default="")
        config['branch'] = _safe_prompt("Source branch")
        
    elif task_type == 'custom_command':
        config['command'] = _safe_prompt("Shell command to execute")
        config['working_dir'] = _safe_prompt("Working directory", default=_get_safe_working_directory())
        
    elif task_type == 'ai_prompt':
        config['prompt'] = _safe_prompt("AI prompt")
        config['model'] = _safe_prompt("Preferred model (or 'auto')", default="auto")
        
    return config

>>>>>>> ea519cef

def main():
    """Main entry point"""
    cli()

if __name__ == "__main__":
    main()<|MERGE_RESOLUTION|>--- conflicted
+++ resolved
@@ -40,12 +40,9 @@
 from .setup_guide import SetupGuide
 from .mcp_manager import MCPServerManager
 from .updater import UpdateManager
-<<<<<<< HEAD
 from .smart_code_analyzer import SmartCodeAnalyzer
 from .automation_engine import EnhancedAutomationEngine
-=======
 from .scheduler import Scheduler
->>>>>>> ea519cef
 
 
 console = Console()
@@ -1870,7 +1867,6 @@
 
 
 @cli.command()
-<<<<<<< HEAD
 @click.option('--project', '-p', help='Project path to analyze (default: current directory)')
 @click.option('--file', '-f', help='Specific file to analyze')
 @click.option('--max-files', default=50, help='Maximum number of files to analyze')
@@ -2439,7 +2435,6 @@
     
     except Exception as e:
         console.print(f"❌ Error in smart scaffolding: {e}")
-=======
 @click.option('--daemon', '-d', is_flag=True, help='Run scheduler in daemon mode')
 @click.option('--stop', is_flag=True, help='Stop running scheduler daemon')
 def scheduler(daemon, stop):
@@ -2681,8 +2676,6 @@
         
     return config
 
->>>>>>> ea519cef
-
 def main():
     """Main entry point"""
     cli()
