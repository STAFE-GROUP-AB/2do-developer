"""
AI Router - Intelligent routing of prompts to the best AI model
"""

import asyncio
import json
from typing import Dict, List, Optional
from dataclasses import dataclass
<<<<<<< HEAD
=======
import openai
import anthropic
>>>>>>> df822d45
from rich.console import Console
from .config import ConfigManager
from .mcp_client import MCPClient

# Import AI clients
import openai
import anthropic

# Conditional import for Google Generative AI
try:
    import google.generativeai as genai
    GOOGLE_AI_AVAILABLE = True
except ImportError:
    GOOGLE_AI_AVAILABLE = False

console = Console()

@dataclass
class ModelCapability:
    """Represents capabilities of an AI model"""
    name: str
    provider: str
    strengths: List[str]
    context_length: int
    cost_per_token: float
    speed_rating: int  # 1-10, 10 being fastest
    is_free: bool = False  # Whether this model is free to use
    requires_api_key: bool = True  # Whether this model requires an API key

class AIRouter:
    """Routes prompts to the most suitable AI model"""
    
    def __init__(self, config_manager):
        self.config = config_manager
        self.models = self._initialize_models()
        self.developer_context = ""
        self._setup_clients()
        self.last_selected_model = None
        self.mcp_client = MCPClient(config_manager)
        self.filesystem_initialized = False
    
    def _initialize_models(self) -> Dict[str, ModelCapability]:
        """Initialize available models with their capabilities"""
        models = {}
        
        # Check if we should load only free models by default
        load_only_free = self.config.get_preference("load_only_free_models", True)
        
        # OpenAI models
        if self.config.get_api_key("openai"):
            all_openai_models = {
                "gpt-4o": ModelCapability(
                    name="gpt-4o",
                    provider="openai",
                    strengths=["reasoning", "complex_tasks", "code_analysis", "multimodal", "general"],
                    context_length=128000,
                    cost_per_token=0.005,
                    speed_rating=8,
                    is_free=False
                ),
                "gpt-4o-mini": ModelCapability(
                    name="gpt-4o-mini",
                    provider="openai",
                    strengths=["speed", "general", "simple_tasks", "cost_effective"],
                    context_length=128000,
                    cost_per_token=0.0002,
                    speed_rating=9,
                    is_free=True  # Free tier available
                ),
                "gpt-4": ModelCapability(
                    name="gpt-4",
                    provider="openai",
                    strengths=["reasoning", "complex_tasks", "code_analysis", "general"],
                    context_length=8192,
                    cost_per_token=0.03,
                    speed_rating=6,
                    is_free=False
                ),
                "gpt-3.5-turbo": ModelCapability(
                    name="gpt-3.5-turbo",
                    provider="openai",
                    strengths=["speed", "general", "simple_tasks"],
                    context_length=4096,
                    cost_per_token=0.002,
                    speed_rating=9,
                    is_free=True  # Free tier available
                ),
                "gpt-4-turbo": ModelCapability(
                    name="gpt-4-turbo",
                    provider="openai",
                    strengths=["code", "reasoning", "large_context", "analysis"],
                    context_length=128000,
                    cost_per_token=0.01,
                    speed_rating=7,
                    is_free=False
                )
            }
            
            # Add OpenAI models based on preference
            for name, model in all_openai_models.items():
                if not load_only_free or model.is_free:
                    models[name] = model
        
        # Anthropic models
        if self.config.get_api_key("anthropic"):
            all_anthropic_models = {
                "claude-opus-4-20250514": ModelCapability(
                    name="claude-opus-4-20250514",
                    provider="anthropic",
                    strengths=["reasoning", "creative", "complex_analysis", "research", "writing"],
                    context_length=200000,
                    cost_per_token=0.015,
                    speed_rating=6,
                    is_free=False
                ),
                "claude-sonnet-4-20250514": ModelCapability(
                    name="claude-sonnet-4-20250514",
                    provider="anthropic",
                    strengths=["reasoning", "code", "balanced", "general", "analysis"],
                    context_length=200000,
                    cost_per_token=0.003,
                    speed_rating=8,
                    is_free=False
                ),
                "claude-3-7-sonnet-20250219": ModelCapability(
                    name="claude-3-7-sonnet-20250219",
                    provider="anthropic",
                    strengths=["reasoning", "code", "balanced", "general"],
                    context_length=200000,
                    cost_per_token=0.003,
                    speed_rating=8,
                    is_free=False
                ),
                "claude-3-5-sonnet-20241022": ModelCapability(
                    name="claude-3-5-sonnet-20241022",
                    provider="anthropic",
                    strengths=["reasoning", "creative", "complex_analysis", "code", "balanced"],
                    context_length=200000,
                    cost_per_token=0.003,
                    speed_rating=8,
                    is_free=False
                ),
                "claude-3-5-haiku-20241022": ModelCapability(
                    name="claude-3-5-haiku-20241022",
                    provider="anthropic",
                    strengths=["speed", "simple_tasks", "quick_answers"],
                    context_length=200000,
                    cost_per_token=0.00025,
                    speed_rating=10,
                    is_free=True  # Has free tier
                ),
                "claude-3-opus-20240229": ModelCapability(
                    name="claude-3-opus-20240229",
                    provider="anthropic",
                    strengths=["reasoning", "creative", "complex_analysis"],
                    context_length=200000,
                    cost_per_token=0.015,
                    speed_rating=5,
                    is_free=False
                )
            }
            
            # Add Anthropic models based on preference
            for name, model in all_anthropic_models.items():
                if not load_only_free or model.is_free:
                    models[name] = model
        
        # Google Gemini models
        if GOOGLE_AI_AVAILABLE and self.config.get_api_key("google"):
            all_google_models = {
                "gemini-1.5-pro": ModelCapability(
                    name="gemini-1.5-pro",
                    provider="google",
                    strengths=["reasoning", "complex_tasks", "multimodal", "large_context", "analysis"],
                    context_length=2000000,  # 2M tokens
                    cost_per_token=0.0035,
                    speed_rating=7,
                    is_free=False
                ),
                "gemini-1.5-flash": ModelCapability(
                    name="gemini-1.5-flash",
                    provider="google",
                    strengths=["speed", "general", "multimodal", "balanced"],
                    context_length=1000000,  # 1M tokens
                    cost_per_token=0.00015,
                    speed_rating=9,
                    is_free=True  # Has free tier
                ),
                "gemini-1.0-pro": ModelCapability(
                    name="gemini-1.0-pro",
                    provider="google",
                    strengths=["general", "reasoning", "balanced"],
                    context_length=32000,
                    cost_per_token=0.0005,
                    speed_rating=8,
                    is_free=True  # Has free tier
                )
            }
            
            # Add Google models based on preference
            for name, model in all_google_models.items():
                if not load_only_free or model.is_free:
                    models[name] = model
        
        # Add placeholder models for other providers (will be implemented as providers become available)
        # These models are shown in ai-list but need actual API implementation
        self._add_placeholder_models(models, load_only_free)
        
        return models
    
    def _add_placeholder_models(self, models: Dict[str, ModelCapability], load_only_free: bool):
        """Add placeholder models for providers that have API keys but no full implementation yet"""
        
        # xAI models (Grok)
        if self.config.get_api_key("xai"):
            xai_models = {
                "grok-4": ModelCapability(
                    name="grok-4", 
                    provider="xai",
                    strengths=["reasoning", "general", "conversational"],
                    context_length=32000,
                    cost_per_token=0.01,
                    speed_rating=7,
                    is_free=False
                )
            }
            
            for name, model in xai_models.items():
                if not load_only_free or model.is_free:
                    models[name] = model
        
        # DeepSeek models
        if self.config.get_api_key("deepseek"):
            deepseek_models = {
                "deepseek-v3": ModelCapability(
                    name="deepseek-v3",
                    provider="deepseek", 
                    strengths=["code", "reasoning", "analysis"],
                    context_length=64000,
                    cost_per_token=0.002,
                    speed_rating=6,
                    is_free=False
                ),
                "deepseek-r1": ModelCapability(
                    name="deepseek-r1",
                    provider="deepseek",
                    strengths=["reasoning", "analysis", "research"],
                    context_length=64000,
                    cost_per_token=0.003,
                    speed_rating=5,
                    is_free=False
                )
            }
            
            for name, model in deepseek_models.items():
                if not load_only_free or model.is_free:
                    models[name] = model
        
        # Mistral models
        if self.config.get_api_key("mistral"):
            mistral_models = {
                "mistral-large-2": ModelCapability(
                    name="mistral-large-2",
                    provider="mistral",
                    strengths=["reasoning", "code", "general", "multilingual"],
                    context_length=128000,
                    cost_per_token=0.006,
                    speed_rating=7,
                    is_free=False
                )
            }
            
            for name, model in mistral_models.items():
                if not load_only_free or model.is_free:
                    models[name] = model
        
        # Cohere models
        if self.config.get_api_key("cohere"):
            cohere_models = {
                "command-r-plus": ModelCapability(
                    name="command-r-plus",
                    provider="cohere",
                    strengths=["general", "reasoning", "commands", "retrieval"],
                    context_length=128000,
                    cost_per_token=0.005,
                    speed_rating=6,
                    is_free=False
                )
            }
            
            for name, model in cohere_models.items():
                if not load_only_free or model.is_free:
                    models[name] = model
        
        # Perplexity models
        if self.config.get_api_key("perplexity"):
            perplexity_models = {
                "pplx-70b-online": ModelCapability(
                    name="pplx-70b-online",
                    provider="perplexity",
                    strengths=["search", "general", "realtime", "web_access"],
                    context_length=4000,
                    cost_per_token=0.001,
                    speed_rating=8,
                    is_free=False
                )
            }
            
            for name, model in perplexity_models.items():
                if not load_only_free or model.is_free:
                    models[name] = model
    
    def enable_all_models(self):
        """Enable all available models (including paid ones)"""
        self.config.set_preference("load_only_free_models", False)
        self.models = self._initialize_models()
        console.print("✅ All models enabled! Use 'ai-list' to see available models.")
    
    def _setup_clients(self):
        """Setup API clients for each provider"""
        self.clients = {}
        
        if self.config.get_api_key("openai"):
            self.clients["openai"] = openai.OpenAI(
                api_key=self.config.get_api_key("openai")
            )
        
        if self.config.get_api_key("anthropic"):
            self.clients["anthropic"] = anthropic.Anthropic(
                api_key=self.config.get_api_key("anthropic")
            )
        
        if GOOGLE_AI_AVAILABLE and self.config.get_api_key("google"):
            genai.configure(api_key=self.config.get_api_key("google"))
            self.clients["google"] = genai
    
    def analyze_prompt(self, prompt: str) -> Dict[str, float]:
        """Analyze prompt to determine task type and requirements"""
        prompt_lower = prompt.lower()
        
        analysis = {
            "code": 0.0,
            "reasoning": 0.0,
            "creative": 0.0,
            "speed": 0.0,
            "analysis": 0.0,
            "simple_tasks": 0.0,
            "complex_tasks": 0.0,
            "large_context": 0.0
        }
        
        # Code-related keywords
        code_keywords = ['code', 'programming', 'function', 'class', 'debug', 'script', 'algorithm', 'git', 'repository']
        if any(keyword in prompt_lower for keyword in code_keywords):
            analysis["code"] += 0.8
        
        # Reasoning keywords
        reasoning_keywords = ['analyze', 'explain', 'why', 'how', 'compare', 'evaluate', 'reason', 'logic']
        if any(keyword in prompt_lower for keyword in reasoning_keywords):
            analysis["reasoning"] += 0.7
        
        # Creative keywords
        creative_keywords = ['create', 'write', 'story', 'creative', 'generate', 'design', 'idea']
        if any(keyword in prompt_lower for keyword in creative_keywords):
            analysis["creative"] += 0.6
        
        # Speed indicators
        speed_keywords = ['quick', 'fast', 'simple', 'brief', 'short']
        if any(keyword in prompt_lower for keyword in speed_keywords):
            analysis["speed"] += 0.9
        
        # Complex task indicators
        complex_keywords = ['complex', 'detailed', 'comprehensive', 'thorough', 'deep']
        if any(keyword in prompt_lower for keyword in complex_keywords):
            analysis["complex_tasks"] += 0.8
        
        # Length-based analysis
        if len(prompt) < 100:
            analysis["simple_tasks"] += 0.5
            analysis["speed"] += 0.3
        elif len(prompt) > 1000:
            analysis["large_context"] += 0.7
            analysis["complex_tasks"] += 0.4
        
        return analysis
    
    def select_best_model(self, prompt: str, todo_context: str = None) -> str:
        """Select the best model for a given prompt with optional todo context"""
        if not self.models:
            raise ValueError("No AI models configured. Please run setup first.")
        
        analysis = self.analyze_prompt(prompt)
        scores = {}
        
        for model_name, model in self.models.items():
            score = 0.0
            
            # Score based on model strengths and prompt analysis
            for strength in model.strengths:
                if strength in analysis:
                    score += analysis[strength] * 10
            
            # Adjust for speed if speed is important
            if analysis.get("speed", 0) > 0.5:
                score += model.speed_rating * analysis["speed"]
            
            # Adjust for cost efficiency (prefer cheaper models for simple tasks)
            if analysis.get("simple_tasks", 0) > 0.5:
                score += (1.0 / model.cost_per_token) * 0.1
            
            # Adjust for context length requirements
            if analysis.get("large_context", 0) > 0.5:
                score += (model.context_length / 10000) * analysis["large_context"]
            
            scores[model_name] = score
        
        # Return the model with the highest score
        best_model = max(scores.items(), key=lambda x: x[1])[0]
        
        # Show model selection with context
        if todo_context:
            console.print(f"🎯 Selected [bold yellow]{best_model}[/bold yellow] for: [italic]{todo_context}[/italic] (score: {scores[best_model]:.2f})")
        else:
            console.print(f"🎯 Selected model: {best_model} (score: {scores[best_model]:.2f})")
        return best_model
    
    def set_developer_context(self, context: str):
        """Set developer context for enhanced prompts"""
        self.developer_context = context
    
    async def initialize_filesystem(self, project_path: str = None):
        """Initialize MCP filesystem server for file operations"""
        if not self.filesystem_initialized:
            success = await self.mcp_client.initialize_filesystem_server(project_path)
            self.filesystem_initialized = success
            return success
        return True
    
    def _add_file_operation_instructions(self, prompt: str) -> str:
        """Add explicit file operation instructions to prompt when filesystem tools are available"""
        file_operation_context = """
🚨 CRITICAL: You have filesystem tools available and MUST use them for file operations.

🔧 AVAILABLE TOOLS (use these, don't just talk about them):
- read_file(path): Read file contents
- write_file(path, content): Write/update files 
- create_directory(path): Create directories
- list_directory(path): List directory contents

⚡ MANDATORY ACTIONS for file-related tasks:
- For "update README.md" → CALL write_file("README.md", content)
- For "read file" → CALL read_file(path)
- For "create file" → CALL write_file(path, content)
- For "analyze repository" → CALL list_directory(".") then read relevant files

❌ DO NOT:
- Display code examples like ```python write_file(...)```
- Suggest what should be done
- Show mock code blocks

✅ DO:
- Actually call the tools to perform file operations
- Use the tools immediately when file tasks are requested
- Perform real file modifications, not suggestions

🎯 EXAMPLE: If asked to "update README.md", you should:
1. CALL read_file("README.md") to see current content
2. CALL write_file("README.md", new_content) to update it
3. Confirm the file was actually modified

REMEMBER: You have real file system access - USE IT!
"""
        
        return f"{file_operation_context}\n\nUser Request: {prompt}"
    
    def route_and_process(self, prompt: str, todo_context: str = None) -> str:
        """Route prompt to best model and process it"""
        # Enhance prompt with developer context if available
        enhanced_prompt = prompt
        if self.developer_context and not prompt.startswith("Based on this request:"):
            enhanced_prompt = f"{self.developer_context}\n\nUser request: {prompt}"
        
        # Try the best model first
        try:
            model_name = self.select_best_model(enhanced_prompt, todo_context)
            self.last_selected_model = model_name
            return self._process_with_model(model_name, enhanced_prompt)
        except Exception as e:
            console.print(f"❌ Primary model failed: {str(e)}")
            
            # Try fallback models
            fallback_models = [name for name in self.models.keys() if name != model_name]
            for fallback_model in fallback_models:
                try:
                    console.print(f"🔄 Trying fallback model: {fallback_model}")
                    self.last_selected_model = fallback_model
                    return self._process_with_model(fallback_model, enhanced_prompt)
                except Exception as fallback_error:
                    console.print(f"❌ Fallback model {fallback_model} failed: {str(fallback_error)}")
                    continue
            
            # If all models fail, return error
            console.print(f"❌ All models failed. Last error: {str(e)}")
            self.last_selected_model = "failed"
            return f"Error: All AI models are currently unavailable. Please check your API keys and try again."
    
    def _process_with_model(self, model_name: str, prompt: str) -> str:
        """Process prompt with a specific model"""
        model = self.models[model_name]
        
        if model.provider == "openai":
            return self._process_openai(model_name, prompt)
        elif model.provider == "anthropic":
            return self._process_anthropic(model_name, prompt)
        elif model.provider == "google":
            return self._process_google(model_name, prompt)
        elif model.provider in ["xai", "deepseek", "mistral", "cohere", "perplexity"]:
            return self._process_placeholder_provider(model.provider, model_name, prompt)
        else:
            raise ValueError(f"Unsupported provider: {model.provider}")
    
    def _process_placeholder_provider(self, provider: str, model_name: str, prompt: str) -> str:
        """Handle providers that are configured but not yet fully implemented"""
        provider_info = {
            "xai": {
                "name": "xAI (Grok)",
                "api_docs": "https://docs.x.ai/api",
                "note": "xAI API implementation pending. Please check their documentation for the latest API details."
            },
            "deepseek": {
                "name": "DeepSeek",
                "api_docs": "https://platform.deepseek.com/docs",
                "note": "DeepSeek API implementation pending. Please check their documentation for the latest API details."
            },
            "mistral": {
                "name": "Mistral AI",
                "api_docs": "https://docs.mistral.ai/api/",
                "note": "Mistral API implementation pending. Please check their documentation for the latest API details."
            },
            "cohere": {
                "name": "Cohere",
                "api_docs": "https://docs.cohere.com/docs/the-cohere-platform",
                "note": "Cohere API implementation pending. Please check their documentation for the latest API details."
            },
            "perplexity": {
                "name": "Perplexity",
                "api_docs": "https://docs.perplexity.ai/",
                "note": "Perplexity API implementation pending. Please check their documentation for the latest API details."
            }
        }
        
        info = provider_info.get(provider, {
            "name": provider.title(),
            "api_docs": "N/A",
            "note": f"{provider} API implementation pending."
        })
        
        return f"""🚧 **{info['name']} Model Not Yet Implemented**

The model '{model_name}' from {info['name']} is configured but the API integration is not yet implemented.

**Next Steps:**
1. Check the provider's API documentation: {info['api_docs']}
2. The model configuration is saved and ready to use once implemented
3. Consider using an alternative model from OpenAI, Anthropic, or Google for now

**Your Prompt:** {prompt[:200]}{"..." if len(prompt) > 200 else ""}

**Note:** {info['note']}"""
    
    def _process_openai(self, model_name: str, prompt: str) -> str:
        """Process prompt using OpenAI model with filesystem tools"""
        try:
            client = self.clients["openai"]
            
            # Enhance prompt with file operation instructions if filesystem is available
            enhanced_prompt = prompt
            if self.filesystem_initialized:
                enhanced_prompt = self._add_file_operation_instructions(prompt)
            
            # Prepare messages
            messages = [{"role": "user", "content": enhanced_prompt}]
            
            # Add filesystem tools if available
            tools = None
            if self.filesystem_initialized:
                tools = self.mcp_client.get_filesystem_tools_for_openai()
            
            # Create completion with or without tools
            if tools:
                response = client.chat.completions.create(
                    model=model_name,
                    messages=messages,
                    tools=tools,
                    tool_choice="auto",
                    temperature=0.7
                )
                
                # Handle tool calls
                return asyncio.run(self._handle_openai_tool_calls(response, messages, client, model_name))
            else:
                response = client.chat.completions.create(
                    model=model_name,
                    messages=messages,
                    temperature=0.7
                )
                
                return response.choices[0].message.content
                
        except Exception as e:
            error_msg = str(e)
            if "404" in error_msg or "model" in error_msg.lower() and "not found" in error_msg.lower():
                raise ValueError(f"Model '{model_name}' not found or unavailable in OpenAI API")
            elif "401" in error_msg or "authentication" in error_msg.lower():
                raise ValueError(f"Invalid OpenAI API key")
            elif "429" in error_msg or "rate_limit" in error_msg.lower():
                raise ValueError(f"Rate limit exceeded for OpenAI API")
            else:
                raise ValueError(f"OpenAI API error: {error_msg}")
    
    async def _handle_openai_tool_calls(self, response, messages, client, model_name):
        """Handle OpenAI tool calls for filesystem operations"""
        message = response.choices[0].message
        
        # If no tool calls, return the message content
        if not message.tool_calls:
            return message.content or "No response generated"
        
        # Add the assistant's message to conversation
        messages.append(message)
        
        # Process each tool call
        for tool_call in message.tool_calls:
            function_name = tool_call.function.name
            function_args = json.loads(tool_call.function.arguments)
            
            console.print(f"🔧 Calling {function_name} with args: {function_args}")
            
            try:
                # Call the filesystem tool through MCP client
                result = await self.mcp_client.call_filesystem_tool(function_name, function_args)
                
                # Add tool result to messages
                messages.append({
                    "tool_call_id": tool_call.id,
                    "role": "tool",
                    "name": function_name,
                    "content": result
                })
                
            except Exception as e:
                error_result = f"Error executing {function_name}: {str(e)}"
                console.print(f"❌ {error_result}")
                
                messages.append({
                    "tool_call_id": tool_call.id,
                    "role": "tool", 
                    "name": function_name,
                    "content": error_result
                })
        
        # Get final response after tool execution
        final_response = client.chat.completions.create(
            model=model_name,
            messages=messages,
            temperature=0.7
        )
        
        return final_response.choices[0].message.content
    
    async def cleanup(self):
        """Clean up MCP client resources"""
        if self.mcp_client:
            await self.mcp_client.cleanup()
            self.filesystem_initialized = False
    
    def _process_anthropic(self, model_name: str, prompt: str) -> str:
        """Process prompt using Anthropic model"""
        try:
            client = self.clients["anthropic"]
            
            # Enhance prompt with file operation instructions if filesystem is available
            enhanced_prompt = prompt
            if self.filesystem_initialized:
                enhanced_prompt = self._add_file_operation_instructions(prompt)
            
            response = client.messages.create(
                model=model_name,
                max_tokens=4000,
                messages=[{"role": "user", "content": enhanced_prompt}]
            )
            
            return response.content[0].text
        except Exception as e:
            error_msg = str(e)
            if "404" in error_msg or "not_found_error" in error_msg:
                raise ValueError(f"Model '{model_name}' not found or unavailable in Anthropic API")
            elif "401" in error_msg or "authentication" in error_msg.lower():
                raise ValueError(f"Invalid Anthropic API key")
            elif "429" in error_msg or "rate_limit" in error_msg.lower():
                raise ValueError(f"Rate limit exceeded for Anthropic API")
            else:
                raise ValueError(f"Anthropic API error: {error_msg}")
    
    def _process_google(self, model_name: str, prompt: str) -> str:
        """Process prompt using Google Gemini model"""
        if not GOOGLE_AI_AVAILABLE:
            raise ValueError("Google Generative AI library not available. Please install google-generativeai.")
        
        try:
            client = self.clients["google"]
            model = client.GenerativeModel(model_name)
            
            # Enhance prompt with file operation instructions if filesystem is available
            enhanced_prompt = prompt
            if self.filesystem_initialized:
                enhanced_prompt = self._add_file_operation_instructions(prompt)
            
            response = model.generate_content(enhanced_prompt)
            
            if response.text:
                return response.text
            else:
                raise ValueError(f"No response text from Google model '{model_name}'")
        except Exception as e:
            error_msg = str(e)
            if "404" in error_msg or "not found" in error_msg.lower():
                raise ValueError(f"Model '{model_name}' not found or unavailable in Google AI API")
            elif "401" in error_msg or "authentication" in error_msg.lower():
                raise ValueError(f"Invalid Google AI API key")
            elif "429" in error_msg or "quota" in error_msg.lower():
                raise ValueError(f"Rate limit or quota exceeded for Google AI API")
            else:
                raise ValueError(f"Google AI API error: {error_msg}")<|MERGE_RESOLUTION|>--- conflicted
+++ resolved
@@ -6,11 +6,7 @@
 import json
 from typing import Dict, List, Optional
 from dataclasses import dataclass
-<<<<<<< HEAD
-=======
-import openai
-import anthropic
->>>>>>> df822d45
+
 from rich.console import Console
 from .config import ConfigManager
 from .mcp_client import MCPClient
