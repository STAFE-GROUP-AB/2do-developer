"""
AI Router - Intelligent routing of prompts to the best AI model
"""

import asyncio
import re
from typing import Dict, List, Optional
from dataclasses import dataclass
import openai
import anthropic
from rich.console import Console

# Conditional import for Google Generative AI
try:
    import google.generativeai as genai
    GOOGLE_AI_AVAILABLE = True
except ImportError:
    GOOGLE_AI_AVAILABLE = False

console = Console()

@dataclass
class ModelCapability:
    """Represents capabilities of an AI model"""
    name: str
    provider: str
    strengths: List[str]
    context_length: int
    cost_per_token: float
    speed_rating: int  # 1-10, 10 being fastest

class AIRouter:
    """Routes prompts to the most suitable AI model"""
    
    def __init__(self, config_manager):
        self.config = config_manager
        self.models = self._initialize_models()
        self.developer_context = ""
        self._setup_clients()
        self.last_selected_model = None
    
    def _initialize_models(self) -> Dict[str, ModelCapability]:
        """Initialize available models with their capabilities"""
        models = {}
        
        # OpenAI models
        if self.config.get_api_key("openai"):
            models.update({
                "gpt-4o": ModelCapability(
                    name="gpt-4o",
                    provider="openai",
                    strengths=["reasoning", "complex_tasks", "code_analysis", "multimodal", "general"],
                    context_length=128000,
                    cost_per_token=0.005,
                    speed_rating=8
                ),
                "gpt-4o-mini": ModelCapability(
                    name="gpt-4o-mini",
                    provider="openai",
                    strengths=["speed", "general", "simple_tasks", "cost_effective"],
                    context_length=128000,
                    cost_per_token=0.0002,
                    speed_rating=9
                ),
                "gpt-4": ModelCapability(
                    name="gpt-4",
                    provider="openai",
                    strengths=["reasoning", "complex_tasks", "code_analysis", "general"],
                    context_length=8192,
                    cost_per_token=0.03,
                    speed_rating=6
                ),
                "gpt-3.5-turbo": ModelCapability(
                    name="gpt-3.5-turbo",
                    provider="openai",
                    strengths=["speed", "general", "simple_tasks"],
                    context_length=4096,
                    cost_per_token=0.002,
                    speed_rating=9
                ),
                "gpt-4-turbo": ModelCapability(
                    name="gpt-4-turbo",
                    provider="openai",
                    strengths=["code", "reasoning", "large_context", "analysis"],
                    context_length=128000,
                    cost_per_token=0.01,
                    speed_rating=7
                )
            })
        
        # Anthropic models
        if self.config.get_api_key("anthropic"):
            models.update({
                "claude-opus-4-20250514": ModelCapability(
                    name="claude-opus-4-20250514",
                    provider="anthropic",
                    strengths=["reasoning", "creative", "complex_analysis", "research", "writing"],
                    context_length=200000,
                    cost_per_token=0.015,
                    speed_rating=6
                ),
                "claude-sonnet-4-20250514": ModelCapability(
                    name="claude-sonnet-4-20250514",
                    provider="anthropic",
                    strengths=["reasoning", "code", "balanced", "general", "analysis"],
                    context_length=200000,
                    cost_per_token=0.003,
                    speed_rating=8
                ),
                "claude-3-7-sonnet-20250219": ModelCapability(
                    name="claude-3-7-sonnet-20250219",
                    provider="anthropic",
                    strengths=["reasoning", "code", "balanced", "general"],
                    context_length=200000,
                    cost_per_token=0.003,
                    speed_rating=8
                ),
                "claude-3-5-sonnet-20241022": ModelCapability(
                    name="claude-3-5-sonnet-20241022",
                    provider="anthropic",
                    strengths=["reasoning", "creative", "complex_analysis", "code", "balanced"],
                    context_length=200000,
                    cost_per_token=0.003,
                    speed_rating=8
                ),
                "claude-3-5-haiku-20241022": ModelCapability(
                    name="claude-3-5-haiku-20241022",
                    provider="anthropic",
                    strengths=["speed", "simple_tasks", "quick_answers"],
                    context_length=200000,
                    cost_per_token=0.00025,
                    speed_rating=10
                ),
                "claude-3-opus-20240229": ModelCapability(
                    name="claude-3-opus-20240229",
                    provider="anthropic",
                    strengths=["reasoning", "creative", "complex_analysis"],
                    context_length=200000,
                    cost_per_token=0.015,
                    speed_rating=5
                )
            })
        
        # Google Gemini models
        if GOOGLE_AI_AVAILABLE and self.config.get_api_key("google"):
            models.update({
                "gemini-1.5-pro": ModelCapability(
                    name="gemini-1.5-pro",
                    provider="google",
                    strengths=["reasoning", "complex_tasks", "multimodal", "large_context", "analysis"],
                    context_length=2000000,  # 2M tokens
                    cost_per_token=0.0035,
                    speed_rating=7
                ),
                "gemini-1.5-flash": ModelCapability(
                    name="gemini-1.5-flash",
                    provider="google",
                    strengths=["speed", "general", "multimodal", "balanced"],
                    context_length=1000000,  # 1M tokens
                    cost_per_token=0.00015,
                    speed_rating=9
                ),
                "gemini-1.0-pro": ModelCapability(
                    name="gemini-1.0-pro",
                    provider="google",
                    strengths=["general", "reasoning", "balanced"],
                    context_length=32000,
                    cost_per_token=0.0005,
                    speed_rating=8
                )
            })
        
        return models
    
    def _setup_clients(self):
        """Setup API clients for each provider"""
        self.clients = {}
        
        if self.config.get_api_key("openai"):
            self.clients["openai"] = openai.OpenAI(
                api_key=self.config.get_api_key("openai")
            )
        
        if self.config.get_api_key("anthropic"):
            self.clients["anthropic"] = anthropic.Anthropic(
                api_key=self.config.get_api_key("anthropic")
            )
        
        if GOOGLE_AI_AVAILABLE and self.config.get_api_key("google"):
            genai.configure(api_key=self.config.get_api_key("google"))
            self.clients["google"] = genai
    
    def analyze_prompt(self, prompt: str) -> Dict[str, float]:
        """Analyze prompt to determine task type and requirements"""
        prompt_lower = prompt.lower()
        
        analysis = {
            "code": 0.0,
            "reasoning": 0.0,
            "creative": 0.0,
            "speed": 0.0,
            "analysis": 0.0,
            "simple_tasks": 0.0,
            "complex_tasks": 0.0,
            "large_context": 0.0
        }
        
        # Code-related keywords
        code_keywords = ['code', 'programming', 'function', 'class', 'debug', 'script', 'algorithm', 'git', 'repository']
        if any(keyword in prompt_lower for keyword in code_keywords):
            analysis["code"] += 0.8
        
        # Reasoning keywords
        reasoning_keywords = ['analyze', 'explain', 'why', 'how', 'compare', 'evaluate', 'reason', 'logic']
        if any(keyword in prompt_lower for keyword in reasoning_keywords):
            analysis["reasoning"] += 0.7
        
        # Creative keywords
        creative_keywords = ['create', 'write', 'story', 'creative', 'generate', 'design', 'idea']
        if any(keyword in prompt_lower for keyword in creative_keywords):
            analysis["creative"] += 0.6
        
        # Speed indicators
        speed_keywords = ['quick', 'fast', 'simple', 'brief', 'short']
        if any(keyword in prompt_lower for keyword in speed_keywords):
            analysis["speed"] += 0.9
        
        # Complex task indicators
        complex_keywords = ['complex', 'detailed', 'comprehensive', 'thorough', 'deep']
        if any(keyword in prompt_lower for keyword in complex_keywords):
            analysis["complex_tasks"] += 0.8
        
        # Length-based analysis
        if len(prompt) < 100:
            analysis["simple_tasks"] += 0.5
            analysis["speed"] += 0.3
        elif len(prompt) > 1000:
            analysis["large_context"] += 0.7
            analysis["complex_tasks"] += 0.4
        
        return analysis
    
    def select_best_model(self, prompt: str) -> str:
        """Select the best model for a given prompt"""
        if not self.models:
            raise ValueError("No AI models configured. Please run setup first.")
        
        analysis = self.analyze_prompt(prompt)
        scores = {}
        
        for model_name, model in self.models.items():
            score = 0.0
            
            # Score based on model strengths and prompt analysis
            for strength in model.strengths:
                if strength in analysis:
                    score += analysis[strength] * 10
            
            # Adjust for speed if speed is important
            if analysis.get("speed", 0) > 0.5:
                score += model.speed_rating * analysis["speed"]
            
            # Adjust for cost efficiency (prefer cheaper models for simple tasks)
            if analysis.get("simple_tasks", 0) > 0.5:
                score += (1.0 / model.cost_per_token) * 0.1
            
            # Adjust for context length requirements
            if analysis.get("large_context", 0) > 0.5:
                score += (model.context_length / 10000) * analysis["large_context"]
            
            scores[model_name] = score
        
        # Return the model with the highest score
        best_model = max(scores.items(), key=lambda x: x[1])[0]
        console.print(f"🎯 Selected model: {best_model} (score: {scores[best_model]:.2f})")
        return best_model
    
    def set_developer_context(self, context: str):
        """Set the developer context for all AI interactions"""
        self.developer_context = context
    
    def route_and_process(self, prompt: str) -> str:
        """Route prompt to best model and process it"""
        # Enhance prompt with developer context if available
        enhanced_prompt = prompt
        if self.developer_context and not prompt.startswith("Based on this request:"):
            enhanced_prompt = f"{self.developer_context}\n\nUser request: {prompt}"
        
        # Try the best model first
        try:
<<<<<<< HEAD
            model_name = self.select_best_model(enhanced_prompt)
            return self._process_with_model(model_name, enhanced_prompt)
=======
            model_name = self.select_best_model(prompt)
            self.last_selected_model = model_name
            return self._process_with_model(model_name, prompt)
>>>>>>> ec72436c
        except Exception as e:
            console.print(f"❌ Primary model failed: {str(e)}")
            
            # Try fallback models
            fallback_models = [name for name in self.models.keys() if name != model_name]
            for fallback_model in fallback_models:
                try:
                    console.print(f"🔄 Trying fallback model: {fallback_model}")
<<<<<<< HEAD
                    return self._process_with_model(fallback_model, enhanced_prompt)
=======
                    self.last_selected_model = fallback_model
                    return self._process_with_model(fallback_model, prompt)
>>>>>>> ec72436c
                except Exception as fallback_error:
                    console.print(f"❌ Fallback model {fallback_model} failed: {str(fallback_error)}")
                    continue
            
            # If all models fail, return error
            console.print(f"❌ All models failed. Last error: {str(e)}")
            self.last_selected_model = "failed"
            return f"Error: All AI models are currently unavailable. Please check your API keys and try again."
    
    def _process_with_model(self, model_name: str, prompt: str) -> str:
        """Process prompt with a specific model"""
        model = self.models[model_name]
        
        if model.provider == "openai":
            return self._process_openai(model_name, prompt)
        elif model.provider == "anthropic":
            return self._process_anthropic(model_name, prompt)
        elif model.provider == "google":
            return self._process_google(model_name, prompt)
        else:
            raise ValueError(f"Unsupported provider: {model.provider}")
    
    def _process_openai(self, model_name: str, prompt: str) -> str:
        """Process prompt using OpenAI model"""
        try:
            client = self.clients["openai"]
            
            response = client.chat.completions.create(
                model=model_name,
                messages=[{"role": "user", "content": prompt}],
                temperature=0.7
            )
            
            return response.choices[0].message.content
        except Exception as e:
            error_msg = str(e)
            if "404" in error_msg or "model" in error_msg.lower() and "not found" in error_msg.lower():
                raise ValueError(f"Model '{model_name}' not found or unavailable in OpenAI API")
            elif "401" in error_msg or "authentication" in error_msg.lower():
                raise ValueError(f"Invalid OpenAI API key")
            elif "429" in error_msg or "rate_limit" in error_msg.lower():
                raise ValueError(f"Rate limit exceeded for OpenAI API")
            else:
                raise ValueError(f"OpenAI API error: {error_msg}")
    
    def _process_anthropic(self, model_name: str, prompt: str) -> str:
        """Process prompt using Anthropic model"""
        try:
            client = self.clients["anthropic"]
            
            response = client.messages.create(
                model=model_name,
                max_tokens=4000,
                messages=[{"role": "user", "content": prompt}]
            )
            
            return response.content[0].text
        except Exception as e:
            error_msg = str(e)
            if "404" in error_msg or "not_found_error" in error_msg:
                raise ValueError(f"Model '{model_name}' not found or unavailable in Anthropic API")
            elif "401" in error_msg or "authentication" in error_msg.lower():
                raise ValueError(f"Invalid Anthropic API key")
            elif "429" in error_msg or "rate_limit" in error_msg.lower():
                raise ValueError(f"Rate limit exceeded for Anthropic API")
            else:
                raise ValueError(f"Anthropic API error: {error_msg}")
    
    def _process_google(self, model_name: str, prompt: str) -> str:
        """Process prompt using Google Gemini model"""
        if not GOOGLE_AI_AVAILABLE:
            raise ValueError("Google Generative AI library not available. Please install google-generativeai.")
        
        try:
            client = self.clients["google"]
            model = client.GenerativeModel(model_name)
            
            response = model.generate_content(prompt)
            
            if response.text:
                return response.text
            else:
                raise ValueError(f"No response text from Google model '{model_name}'")
        except Exception as e:
            error_msg = str(e)
            if "404" in error_msg or "not found" in error_msg.lower():
                raise ValueError(f"Model '{model_name}' not found or unavailable in Google AI API")
            elif "401" in error_msg or "authentication" in error_msg.lower():
                raise ValueError(f"Invalid Google AI API key")
            elif "429" in error_msg or "quota" in error_msg.lower():
                raise ValueError(f"Rate limit or quota exceeded for Google AI API")
            else:
                raise ValueError(f"Google AI API error: {error_msg}")<|MERGE_RESOLUTION|>--- conflicted
+++ resolved
@@ -288,14 +288,9 @@
         
         # Try the best model first
         try:
-<<<<<<< HEAD
             model_name = self.select_best_model(enhanced_prompt)
+            self.last_selected_model = model_name
             return self._process_with_model(model_name, enhanced_prompt)
-=======
-            model_name = self.select_best_model(prompt)
-            self.last_selected_model = model_name
-            return self._process_with_model(model_name, prompt)
->>>>>>> ec72436c
         except Exception as e:
             console.print(f"❌ Primary model failed: {str(e)}")
             
@@ -304,12 +299,8 @@
             for fallback_model in fallback_models:
                 try:
                     console.print(f"🔄 Trying fallback model: {fallback_model}")
-<<<<<<< HEAD
+                    self.last_selected_model = fallback_model
                     return self._process_with_model(fallback_model, enhanced_prompt)
-=======
-                    self.last_selected_model = fallback_model
-                    return self._process_with_model(fallback_model, prompt)
->>>>>>> ec72436c
                 except Exception as fallback_error:
                     console.print(f"❌ Fallback model {fallback_model} failed: {str(fallback_error)}")
                     continue
